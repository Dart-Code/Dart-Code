--- conflicted
+++ resolved
@@ -17,11 +17,7 @@
 	private nodeForItem = new WeakMap<vs.TestItem, TreeNode>();
 	private testRuns: { [key: string]: { run: vs.TestRun, shouldEndWithSession: boolean } | undefined } = {};
 
-<<<<<<< HEAD
 	constructor(private readonly logger: Logger, private readonly model: TestModel, private readonly discoverer: TestDiscoverer | undefined) {
-=======
-	constructor(private readonly logger: Logger, private readonly model: TestModel) {
->>>>>>> b1940c80
 		const controller = vs.tests.createTestController("dart", "Dart & Flutter");
 		this.controller = controller;
 		this.disposables.push(controller);
@@ -41,7 +37,6 @@
 		});
 	}
 
-<<<<<<< HEAD
 	private async resolveTestItem(item: vs.TestItem | undefined): Promise<void> {
 		if (!this.discoverer)
 			return;
@@ -56,8 +51,6 @@
 			await this.discoverer.discoverTestsForSuite(node);
 	}
 
-=======
->>>>>>> b1940c80
 	public registerTestRun(dartCodeDebugSessionID: string, run: vs.TestRun, shouldEndWithSession: boolean): void {
 		this.testRuns[dartCodeDebugSessionID] = { run, shouldEndWithSession };
 	}
@@ -112,11 +105,7 @@
 				const command = debug
 					? "_dart.startDebuggingTestsFromVsTestController"
 					: "_dart.startWithoutDebuggingTestsFromVsTestController";
-<<<<<<< HEAD
 				await vs.commands.executeCommand(command, suite, nodes, true, run);
-=======
-				await vs.commands.executeCommand(command, suite, nodes, run);
->>>>>>> b1940c80
 			}
 		} finally {
 			run.end();
@@ -340,12 +329,6 @@
 		].join("\n").trim();
 	}
 
-<<<<<<< HEAD
-	public suiteDone(sessionID: string, node: SuiteNode): void {
-	}
-=======
->>>>>>> b1940c80
-
 	public dispose(): any {
 		disposeAll(this.disposables);
 	}
