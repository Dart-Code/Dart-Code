--- conflicted
+++ resolved
@@ -3,22 +3,23 @@
 import { envUtils } from "../../../shared/vscode/utils";
 import { DevToolsManager } from "../../sdk/dev_tools/manager";
 
+
 export abstract class MyBaseWebViewProvider implements vs.WebviewViewProvider {
 	public webviewView: vs.WebviewView | undefined;
 	constructor(
-		protected readonly devTools: DevToolsManager,
-		protected readonly dartCapabilities: DartCapabilities,
+		private readonly devTools: DevToolsManager,
+		private readonly dartCapabilities: DartCapabilities,
 	) { }
 
 	abstract get pageName(): string;
-	abstract get pageUrl(): Promise<string | null | undefined>; // undefined = no DevTools, null = just no page to display yet (still set up iframe).
+	abstract get pageRoute(): string;
 
 	public async resolveWebviewView(webviewView: vs.WebviewView, context: vs.WebviewViewResolveContext<unknown>, token: vs.CancellationToken): Promise<void> {
 		this.webviewView = webviewView;
 
 		await this.devTools.start();
-		const pageUrl = await this.pageUrl;
-		if (pageUrl === undefined) { // undefined = no Devtools, null = just no page to display yet (still set up iframe).
+		let pageUrl = await this.devTools.urlFor(this.pageRoute);
+		if (!pageUrl) {
 			webviewView.webview.html = `
 			<html>
 			<body><h1>${this.pageName} Unavailable</h1><p>The ${this.pageName} requires DevTools but DevTools failed to start.</p></body>
@@ -27,6 +28,7 @@
 			return;
 		}
 
+		pageUrl = await envUtils.exposeUrl(pageUrl);
 		const pageScript = this.getScript();
 
 		webviewView.webview.options = {
@@ -44,37 +46,13 @@
 			</html>
 			`;
 
-		await this.setUrl(pageUrl);
-	}
-
-	public async setUrl(url: string | null) {
-		if (!url) return;
-
-		url = await envUtils.exposeUrl(url);
-		void this.webviewView?.webview.postMessage({ command: "_dart-code.setUrl", url });
-	}
-
-	public async reload() {
-		void this.webviewView?.webview.postMessage({ command: "refresh" });
+		void webviewView.webview.postMessage({ command: "_dart-code.setUrl", url: pageUrl });
 	}
 
 	protected getScript() {
 		const embedFlags = this.dartCapabilities.requiresDevToolsEmbedFlag ? "embed=true&embedMode=one" : "embedMode=one";
 
 		return `
-	const vscode = acquireVsCodeApi();
-	const originalState = vscode.getState();
-	const originalFrameUrl = originalState?.frameUrl;
-
-	window.addEventListener('load', (event) => {
-		// Restore previous frame if we had one.
-		const devToolsFrame = document.getElementById('devToolsFrame');
-		if (originalFrameUrl && (devToolsFrame.src === "about:blank" || devToolsFrame.src === "")) {
-			console.log(\`Restoring DevTools frame \${originalFrameUrl}\`);
-			devToolsFrame.src = originalFrameUrl;
-		}
-	});
-
 	// Track the background color as an indicator of whether the theme changed.
 	let currentBackgroundColor;
 
@@ -90,6 +68,7 @@
 		};
 	}
 
+	const vscode = acquireVsCodeApi();
 	window.addEventListener('message', (event) => {
 		const devToolsFrame = document.getElementById('devToolsFrame');
 		const message = event.data;
@@ -104,18 +83,8 @@
 				// Don't include # in colors
 				// https://github.com/flutter/flutter/issues/155992
 				let url = \`\${message.url}\${qsSep}${embedFlags}&theme=\${theme}&backgroundColor=\${encodeURIComponent(background?.replace('#', ''))}&foregroundColor=\${encodeURIComponent(foreground?.replace('#', ''))}\`;
-<<<<<<< HEAD
-				const fontSizeWithUnits = getComputedStyle(document.documentElement).getPropertyValue('--vscode-editor-font-size');
-				if (fontSizeWithUnits && fontSizeWithUnits.endsWith('px')) {
-					url += \`&fontSize=\${encodeURIComponent(parseFloat(fontSizeWithUnits))}\`;
-				}
-				if (devToolsFrame.src !== url) {
-=======
 				if (devToolsFrame.src !== url)
->>>>>>> 53b2729a
 					devToolsFrame.src = url;
-					vscode.setState({ frameUrl: url });
-				}
 				return;
 		}
 	});
@@ -147,12 +116,4 @@
 	});
 			`;
 	}
-}
-
-export abstract class MySimpleBaseWebViewProvider extends MyBaseWebViewProvider {
-	abstract get pageRoute(): string;
-
-	get pageUrl(): Promise<string | undefined> {
-		return this.devTools.urlFor(this.pageRoute);
-	}
 }