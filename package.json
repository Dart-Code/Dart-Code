{
	"name": "dart-code",
	"displayName": "Dart Code",
	"description": "Dart support for Visual Studio Code.",
	"version": "0.14.0-dev",
	"publisher": "DanTup",
	"engines": {
		"vscode": "^1.6.0"
	},
	"license": "SEE LICENSE IN LICENSE",
	"bugs": {
		"url": "https://github.com/Dart-Code/Dart-Code/issues"
	},
	"homepage": "https://github.com/Dart-Code/Dart-Code/blob/master/README.md",
	"repository": {
		"type": "git",
		"url": "https://github.com/Dart-Code/Dart-Code.git"
	},
	"categories": [
		"Languages",
		"Snippets",
		"Linters",
		"Formatters",
		"Debuggers"
	],
	"keywords": [
		"dart",
		"dartlang",
		"pub",
		"pubspec"
	],
	"icon": "media/icon.png",
	"activationEvents": [
		"onLanguage:dart",
		"workspaceContains:pubspec.yaml"
	],
	"main": "./out/src/extension",
	"contributes": {
		"languages": [
			{
				"id": "dart",
				"extensions": [
					".dart"
				],
				"aliases": [
					"Dart"
				],
				"configuration": "./syntaxes/dart-configuration.json"
			}
		],
		"grammars": [
			{
				"language": "dart",
				"scopeName": "source.dart",
				"path": "./syntaxes/dart.json"
			}
		],
		"snippets": [
			{
				"language": "dart",
				"path": "./snippets/dart.json"
			}
		],
		"commands": [
			{
				"command": "pub.get",
				"title": "Pub Get",
				"category": "Dart",
				"icon": {
					"light": "./media/commands/pull.svg",
					"dark": "./media/commands/pull-inverse.svg"
				}
			},
			{
				"command": "pub.upgrade",
				"title": "Pub Upgrade",
				"category": "Dart",
				"icon": {
					"light": "./media/commands/pull.svg",
					"dark": "./media/commands/pull-inverse.svg"
				}
			},
			{
				"command": "dart.organizeDirectives",
				"title": "Organize Directives",
				"category": "Dart"
			}
		],
		"keybindings": [
			{
				"command": "dart.organizeDirectives",
				"key": "ctrl+alt+o",
				"mac": "cmd+alt+o",
				"when": "editorLangId == dart"
			},
			{
				"command": "dart.showTypeHierarchy",
				"key": "f4",
				"mac": "f4",
				"when": "editorLangId == dart"
			}
		],
		"menus": {
			"editor/title": [
				{
					"when": "resourceLangId == yaml",
					"command": "pub.get",
					"alt": "pub.upgrade",
					"group": "navigation"
				}
			],
			"editor/context": [
				{
					"when": "resourceLangId == yaml",
					"command": "pub.get"
				},
				{
					"when": "resourceLangId == yaml",
					"command": "pub.upgrade"
				}
			],
			"explorer/context": [
				{
					"when": "resourceLangId == yaml",
					"command": "pub.get"
				},
				{
					"when": "resourceLangId == yaml",
					"command": "pub.upgrade"
				}
			]
		},
		"configuration": {
			"type": "object",
			"title": "Dart Configuration",
			"properties": {
				"dart.sdkPath": {
					"type": "string",
					"description": "The location of the Dart SDK to use for analyzing and executing code. If blank, Dart Code will attempt to find it from the PATH environment variable."
				},
				"dart.lineLength": {
					"type": "integer",
					"default": 80,
					"description": "The maximum length of a line of code. This is used by the document formatter."
				},
				"dart.setIndentation": {
					"type": "boolean",
					"default": true,
					"description": "Forces indenting with two spaces when Dart files are opened. This is on by default because VS Code doesn't support per-language settings and most people use tabs/4 spaces for other languages."
				},
				"dart.insertArgumentPlaceholders": {
					"type": "boolean",
					"default": true,
					"description": "Whether to insert argument placeholders during code completions."
				},
				"dart.showTodos": {
					"type": "boolean",
					"default": true,
					"description": "Whether to show TODOs in the Problems list."
				},
				"dart.allowAnalytics": {
					"type": "boolean",
					"default": true,
					"description": "Note: We only send a few very basic events and the platform and extension/Dart version numbers :-)"
				},
				"dart.checkForSdkUpdates": {
					"type": "boolean",
					"default": true,
					"description": "Checks whether you are using the latest version of the Dart SDK at startup."
				},
				"dart.runPubGetOnPubspecChanges": {
					"type": "boolean",
					"default": true,
					"description": "Automatically runs `pub get` whenever pubspec.yaml is saved."
				}
			}
		},
		"debuggers": [
			{
				"type": "dart-cli",
				"label": "Dart command line",
				"enableBreakpointsFor": {
					"languageIds": [
						"dart"
					]
				},
				"program": "./out/src/debug/debug_entry.js",
				"runtime": "node",
				"variables": {
					"sdkPath": "dart.getSdkPath"
				},
				"configurationAttributes": {
					"launch": {
						"required": [
							"cwd",
							"program"
						],
						"properties": {
							"cwd": {
								"type": "string",
								"description": "Workspace root."
							},
							"sdkPath": {
								"type": "string",
								"description": "Location of Dart SDK path.",
								"default": "${command.sdkPath}"
							},
							"program": {
								"type": "string",
								"description": "Path to a Dart file.",
								"default": "${workspaceRoot}/bin/main.dart"
							},
							"args": {
								"type": "array",
								"description": "Command line arguments to the application.",
								"items": {
									"type": "string"
								}
							}
						}
					}
				},
				"initialConfigurations": [
					{
						"name": "Dart command line",
						"type": "dart-cli",
						"request": "launch",
						"cwd": "${workspaceRoot}",
						"sdkPath": "${command.sdkPath}",
						"program": "${workspaceRoot}/bin/main.dart",
						"args": []
					}
				]
			}
		]
	},
	"scripts": {
		"vscode:prepublish": "tsc -p ./",
		"compile": "tsc -watch -p ./",
		"test": "node ./node_modules/vscode/bin/test",
		"postinstall": "node ./node_modules/vscode/bin/install"
	},
	"dependencies": {
		"vscode-debugadapter": "^1.13.0",
		"vscode-debugprotocol": "^1.13.0",
		"ws": "^1.1.1"
	},
	"devDependencies": {
		"typescript": "^2.0.3",
<<<<<<< HEAD
		"@types/node": "^6.0.40",
		"vscode": "^1.0.0",
		"mocha": "^2.3.3",
=======
		"vscode": "^1.0.0",
		"mocha": "^2.3.3",
		"@types/node": "^6.0.40",
>>>>>>> 9bba02f2
		"@types/mocha": "^2.2.32"
	}
}<|MERGE_RESOLUTION|>--- conflicted
+++ resolved
@@ -247,15 +247,9 @@
 	},
 	"devDependencies": {
 		"typescript": "^2.0.3",
-<<<<<<< HEAD
-		"@types/node": "^6.0.40",
-		"vscode": "^1.0.0",
-		"mocha": "^2.3.3",
-=======
 		"vscode": "^1.0.0",
 		"mocha": "^2.3.3",
 		"@types/node": "^6.0.40",
->>>>>>> 9bba02f2
 		"@types/mocha": "^2.2.32"
 	}
 }