--- conflicted
+++ resolved
@@ -2,11 +2,7 @@
 	"name": "dart-code",
 	"displayName": "Dart",
 	"description": "Dart language support and debugger for Visual Studio Code.",
-<<<<<<< HEAD
 	"version": "3.116.0-dev",
-=======
-	"version": "3.114.1",
->>>>>>> 73c7e48e
 	"publisher": "Dart-Code",
 	"engines": {
 		"vscode": "^1.75.0"
