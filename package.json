--- conflicted
+++ resolved
@@ -712,11 +712,7 @@
 	},
 	"devDependencies": {
 		"@types/mocha": "^2.2.48",
-<<<<<<< HEAD
 		"@types/node": "^6.0.106",
-=======
-		"@types/node": "^6.0.103",
->>>>>>> 02c019bf
 		"@types/semver": "^5.5.0",
 		"@types/sinon": "^4.3.1",
 		"@types/ws": "^0.0.38",
@@ -727,19 +723,10 @@
 		"remap-istanbul": "^0.11.0",
 		"run-for-every-file": "^1.1.0",
 		"signal-exit": "^3.0.2",
-<<<<<<< HEAD
 		"sinon": "^4.5.0",
 		"supports-color": "^5.3.0",
 		"tslint": "^5.9.1",
 		"typescript": "^2.8.1",
 		"vscode": "^1.1.14"
-=======
-		"sinon": "^4.4.10",
-		"supports-color": "^5.3.0",
-		"tslint": "^5.9.1",
-		"typescript": "^2.8.1",
-		"vscode": "^1.1.14",
-		"vscode-debugadapter-testsupport": "^1.27.0"
->>>>>>> 02c019bf
 	}
 }