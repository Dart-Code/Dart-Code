--- conflicted
+++ resolved
@@ -5,11 +5,7 @@
 	"version": "3.9.1",
 	"publisher": "Dart-Code",
 	"engines": {
-<<<<<<< HEAD
-		"vscode": "^1.42.0"
-=======
 		"vscode": "^1.43.0"
->>>>>>> e813d994
 	},
 	"enableProposedApi": true,
 	"extensionKind": [
