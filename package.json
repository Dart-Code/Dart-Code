--- conflicted
+++ resolved
@@ -2,11 +2,7 @@
 	"name": "dart-code",
 	"displayName": "Dart",
 	"description": "Dart language support and debugger for Visual Studio Code.",
-<<<<<<< HEAD
 	"version": "3.25.0-dev",
-=======
-	"version": "3.24.2",
->>>>>>> 9feb079e
 	"publisher": "Dart-Code",
 	"engines": {
 		"vscode": "^1.57.0"
