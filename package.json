{
	"name": "dart-code",
	"displayName": "Dart",
	"description": "Dart language support and debugger for Visual Studio Code.",
	"version": "3.94.0-dev",
	"publisher": "Dart-Code",
	"engines": {
		"vscode": "^1.75.0"
	},
	"extensionKind": [
		"workspace"
	],
	"capabilities": {
		"virtualWorkspaces": {
			"supported": "limited",
			"description": "Some functionality may be limited for remote files in virtual workspaces."
		},
		"untrustedWorkspaces": {
			"supported": false
		}
	},
	"license": "SEE LICENSE IN LICENSE",
	"bugs": {
		"url": "https://github.com/Dart-Code/Dart-Code/issues"
	},
	"homepage": "https://dartcode.org/",
	"repository": {
		"type": "git",
		"url": "https://github.com/Dart-Code/Dart-Code.git"
	},
	"categories": [
		"Programming Languages",
		"Snippets",
		"Linters",
		"Formatters",
		"Debuggers",
		"Testing"
	],
	"keywords": [
		"dart",
		"flutter",
		"fuchsia",
		"multi-root ready"
	],
	"icon": "media/dart.png",
	"activationEvents": [
		"onLanguage:dart",
		"workspaceContains:pubspec.yaml",
		"workspaceContains:*/pubspec.yaml",
		"workspaceContains:*/*/pubspec.yaml",
		"workspaceContains:*.dart",
		"workspaceContains:*/*.dart",
		"workspaceContains:*/*/*.dart",
		"workspaceContains:dart.sh.create",
		"workspaceContains:dart.create",
		"workspaceContains:flutter.sh.create",
		"workspaceContains:flutter.create",
		"onCommand:flutter.createProject",
		"onCommand:dart.createProject",
		"onCommand:_dart.flutter.createSampleProject",
		"onCommand:flutter.doctor",
		"onCommand:flutter.upgrade",
		"onTaskType:dart",
		"onTaskType:flutter",
		"onUri",
		"onDebugDynamicConfigurations"
	],
	"main": "./out/dist/extension",
	"contributes": {
		"languages": [
			{
				"id": "dart",
				"extensions": [
					".dart"
				],
				"aliases": [
					"Dart"
				],
				"configuration": "./syntaxes/dart-language-configuration.json"
			}
		],
		"resourceLabelFormatters": [
			{
				"scheme": "dart-macro+file",
				"formatting": {
					"label": "${scheme}://${path}",
					"separator": "/"
				}
			}
		],
		"grammars": [
			{
				"language": "dart",
				"scopeName": "source.dart",
				"path": "./syntaxes/dart.json"
			}
		],
		"colors": [
			{
				"id": "dart.closingLabels",
				"description": "The color of the 'closing label' annotations shown against constructor, method invocations and lists that span multiple lines. If not supplied, the color for 'tab.inactiveForeground' will be used.",
				"defaults": {
					"dark": "tab.inactiveForeground",
					"light": "tab.inactiveForeground",
					"highContrast": "tab.inactiveForeground",
					"highContrastLight": "tab.inactiveForeground"
				}
			},
			{
				"id": "dart.flutterUiGuides",
				"description": "The color of the Flutter UI Guidelines shown in the editor.",
				"defaults": {
					"dark": "#A3A3A3",
					"light": "#A3A3A3",
					"highContrast": "#CCCCCC",
					"highContrastLight": "#333333"
				}
			}
		],
		"commands": [
			{
				"command": "flutter.createProject",
				"title": "New Project",
				"category": "Flutter"
			},
			{
				"command": "flutter.createProject.sidebar",
				"title": "Create New Flutter Project",
				"category": "Flutter",
				"icon": "$(new-folder)"
			},
			{
				"command": "dart.createProject",
				"title": "New Project",
				"category": "Dart"
			},
			{
				"command": "flutter.addSdkToPath",
				"title": "Add Flutter SDK to PATH",
				"category": "Flutter"
			},
			{
				"command": "dart.addSdkToPath",
				"title": "Add Dart SDK to PATH",
				"category": "Dart"
			},
			{
				"command": "dart.writeRecommendedSettings",
				"title": "Use Recommended Settings",
				"category": "Dart"
			},
			{
				"command": "dart.addDependency",
				"title": "Add Dependency",
				"category": "Dart",
				"icon": "$(add)"
			},
			{
				"command": "dart.addDevDependency",
				"title": "Add Dev Dependency",
				"category": "Dart"
			},
			{
				"command": "_dart.removeDependency",
				"title": "Remove Dependency",
				"category": "Dart"
			},
			{
				"command": "_dart.removeDependencyFromTreeNode",
				"title": "Remove Dependency",
				"category": "Dart"
			},
			{
				"command": "dart.toggleLineComment",
				"title": "Toggle Line Comment Kind",
				"category": "Dart"
			},
			{
				"command": "dart.toggleDartdocComment",
				"title": "Toggle Dartdoc Comment",
				"category": "Dart"
			},
			{
				"command": "pub.get",
				"title": "Get Packages",
				"category": "Pub",
				"icon": {
					"light": "./media/commands/get.svg",
					"dark": "./media/commands/get-inverse.svg"
				}
			},
			{
				"command": "pub.get.all",
				"title": "Get Packages for All Projects",
				"category": "Pub",
				"icon": {
					"light": "./media/commands/get.svg",
					"dark": "./media/commands/get-inverse.svg"
				}
			},
			{
				"command": "dart.task.dartdoc",
				"title": "Generate Documentation",
				"category": "Dart",
				"icon": {
					"light": "./media/commands/documentation.svg",
					"dark": "./media/commands/documentation-inverse.svg"
				}
			},
			{
				"command": "flutter.task.genl10n",
				"title": "Generate Localizations",
				"category": "Flutter",
				"icon": {
					"light": "./media/commands/documentation.svg",
					"dark": "./media/commands/documentation-inverse.svg"
				}
			},
			{
				"command": "pub.upgrade",
				"title": "Upgrade Packages",
				"category": "Pub",
				"icon": {
					"light": "./media/commands/upgrade.svg",
					"dark": "./media/commands/upgrade-inverse.svg"
				}
			},
			{
				"command": "pub.upgrade.majorVersions",
				"title": "Upgrade Packages (--major-versions)",
				"category": "Pub",
				"icon": {
					"light": "./media/commands/upgrade.svg",
					"dark": "./media/commands/upgrade-inverse.svg"
				}
			},
			{
				"command": "pub.outdated",
				"title": "List Outdated Packages",
				"category": "Pub",
				"icon": {
					"light": "./media/commands/outdated.svg",
					"dark": "./media/commands/outdated-inverse.svg"
				}
			},
			{
				"command": "dart.attach",
				"title": "Attach to Dart Process",
				"category": "Debug"
			},
			{
				"command": "flutter.runProfileMode",
				"title": "Run App in Profile Mode",
				"category": "Debug"
			},
			{
				"command": "flutter.runReleaseMode",
				"title": "Run App in Release Mode",
				"category": "Debug"
			},
			{
				"command": "flutter.attach",
				"title": "Attach to Flutter on Device",
				"category": "Debug"
			},
			{
				"command": "flutter.attachProcess",
				"title": "Attach to Flutter Process",
				"category": "Debug"
			},
			{
				"command": "dart.goToSuper",
				"title": "Go to Super Class/Member",
				"category": "Dart"
			},
			{
				"command": "dart.goToAugmented",
				"title": "Go to Augmented Class/Member/Function",
				"category": "Dart"
			},
			{
				"command": "dart.goToAugmentation",
				"title": "Go to Class/Member/Function Augmentation",
				"category": "Dart"
			},
			{
				"command": "dart.rerunLastDebugSession",
				"title": "Rerun Last Debug Session",
				"category": "Dart"
			},
			{
				"command": "dart.rerunLastTestDebugSession",
				"title": "Rerun Last Test Session",
				"category": "Dart"
			},
			{
				"command": "dart.restartAnalysisServer",
				"title": "Restart Analysis Server",
				"category": "Dart"
			},
			{
				"command": "dart.forceReanalyze",
				"title": "Reanalyze Project",
				"category": "Dart"
			},
			{
				"command": "dart.printSelectionToTerminal",
				"title": "Linkify Selected Editor Text into Terminal",
				"category": "Dart"
			},
			{
				"command": "dart.goToTestOrImplementationFile",
				"title": "Go to Test/Implementation File",
				"category": "Dart"
			},
			{
				"command": "dart.findTestOrImplementationFile",
				"title": "Find Test/Implementation File",
				"category": "Dart"
			},
			{
				"command": "dart.goToTests",
				"title": "Go to Tests",
				"category": "Dart"
			},
			{
				"command": "dart.startDebugging",
				"title": "Start Debugging",
				"category": "Dart",
				"icon": "$(debug-alt-small)"
			},
			{
				"command": "dart.startWithoutDebugging",
				"title": "Run Without Debugging",
				"category": "Dart",
				"icon": "$(play)"
			},
			{
				"command": "dart.createLaunchConfiguration",
				"title": "Create Launch Configuration",
				"category": "Dart"
			},
			{
				"command": "dart.sortMembers",
				"title": "Sort Members",
				"category": "Dart"
			},
			{
				"command": "dart.edit.fixAllInWorkspace",
				"title": "Apply Fix All in Workspace",
				"category": "Dart"
			},
			{
				"command": "dart.edit.fixAllInWorkspace.preview",
				"title": "Preview Fix All in Workspace",
				"category": "Dart"
			},
			{
				"command": "dart.generateDiagnosticReport",
				"title": "Collect Diagnostic Information",
				"category": "Dart"
			},
			{
				"command": "dart.startLogging",
				"title": "Capture Logs",
				"category": "Dart"
			},
			{
				"command": "dart.startLoggingAnalysisServer",
				"title": "Capture Analysis Server Logs",
				"category": "Dart"
			},
			{
				"command": "dart.startLoggingAnalysisServerTimings",
				"title": "Capture Analysis Server Timings",
				"category": "Dart"
			},
			{
				"command": "dart.startLoggingDebugging",
				"title": "Capture Debugging Logs",
				"category": "Dart"
			},
			{
				"command": "dart.startLoggingExtensionOnly",
				"title": "Capture Extension Logs",
				"category": "Dart"
			},
			{
				"command": "dart.openExtensionLog",
				"title": "Open Extension Log",
				"category": "Dart"
			},
			{
				"command": "dart.stopLogging",
				"title": "Stop Capturing Logs",
				"category": "Dart"
			},
			{
				"command": "dart.completeStatement",
				"title": "Complete Statement",
				"category": "Dart"
			},
			{
				"command": "dart.showTypeHierarchy",
				"title": "Show Type Hierarchy",
				"category": "Dart"
			},
			{
				"command": "dart.openObservatory",
				"title": "Open Observatory (Deprecated, use DevTools)",
				"category": "Dart"
			},
			{
				"command": "dart.openAnalyzerDiagnostics",
				"title": "Open Analyzer Diagnostics",
				"category": "Dart"
			},
			{
				"command": "dart.changeSdk",
				"title": "Change SDK",
				"category": "Dart"
			},
			{
				"command": "dart.changeFlutterSdk",
				"title": "Change SDK",
				"category": "Flutter"
			},
			{
				"command": "flutter.packages.get",
				"title": "Get Packages",
				"category": "Flutter",
				"icon": {
					"light": "./media/commands/get.svg",
					"dark": "./media/commands/get-inverse.svg"
				}
			},
			{
				"command": "flutter.packages.get.all",
				"title": "Get Packages for All Projects",
				"category": "Flutter",
				"icon": {
					"light": "./media/commands/get.svg",
					"dark": "./media/commands/get-inverse.svg"
				}
			},
			{
				"command": "flutter.packages.upgrade",
				"title": "Upgrade Packages",
				"category": "Flutter",
				"icon": {
					"light": "./media/commands/upgrade.svg",
					"dark": "./media/commands/upgrade-inverse.svg"
				}
			},
			{
				"command": "flutter.packages.upgrade.majorVersions",
				"title": "Upgrade Packages (--major-versions)",
				"category": "Flutter",
				"icon": {
					"light": "./media/commands/upgrade.svg",
					"dark": "./media/commands/upgrade-inverse.svg"
				}
			},
			{
				"command": "flutter.packages.outdated",
				"title": "List Outdated Packages",
				"category": "Flutter",
				"icon": {
					"light": "./media/commands/outdated.svg",
					"dark": "./media/commands/outdated-inverse.svg"
				}
			},
			{
				"command": "flutter.clean",
				"title": "Clean Project",
				"category": "Flutter"
			},
			{
				"command": "flutter.doctor",
				"title": "Run Flutter Doctor",
				"category": "Flutter"
			},
			{
				"command": "flutter.doctor.sidebar",
				"title": "Run Flutter Doctor",
				"category": "Flutter",
				"icon": "$(tasklist)"
			},
			{
				"command": "flutter.upgrade",
				"title": "Run Flutter Upgrade",
				"category": "Flutter"
			},
			{
				"command": "flutter.toggleDebugPainting",
				"title": "Toggle Debug Painting",
				"category": "Flutter"
			},
			{
				"command": "flutter.togglePerformanceOverlay",
				"title": "Toggle Performance Overlay",
				"category": "Flutter"
			},
			{
				"command": "flutter.overridePlatform",
				"title": "Override Platform",
				"category": "Flutter"
			},
			{
				"command": "flutter.toggleBrightness",
				"title": "Toggle Brightness",
				"category": "Flutter"
			},
			{
				"command": "flutter.toggleRepaintRainbow",
				"title": "Toggle Repaint Rainbow",
				"category": "Flutter"
			},
			{
				"command": "flutter.toggleSlowAnimations",
				"title": "Toggle Slow Animations",
				"category": "Flutter"
			},
			{
				"command": "flutter.toggleDebugModeBanner",
				"title": "Toggle Debug-Mode Banner",
				"category": "Flutter"
			},
			{
				"command": "flutter.togglePaintBaselines",
				"title": "Toggle Baseline Painting",
				"category": "Flutter"
			},
			{
				"command": "flutter.inspectWidget",
				"title": "Inspect Widget",
				"category": "Flutter"
			},
			{
				"command": "flutter.inspectWidget.autoCancel",
				"title": "Inspect Widget (Auto-Cancel after Selection)",
				"category": "Flutter"
			},
			{
				"command": "flutter.cancelInspectWidget",
				"title": "Cancel Widget Inspection",
				"category": "Flutter"
			},
			{
				"command": "flutter.screenshot",
				"title": "Save Screenshot",
				"category": "Flutter"
			},
			{
				"command": "_flutter.screenshot.touchBar",
				"title": "Screenshot",
				"category": "Flutter"
			},
			{
				"command": "flutter.hotRestart",
				"title": "Hot Restart",
				"category": "Flutter"
			},
			{
				"command": "flutter.hotReload",
				"title": "Hot Reload",
				"category": "Flutter",
				"icon": {
					"dark": "media/commands/hot-reload.svg",
					"light": "media/commands/hot-reload.svg"
				}
			},
			{
				"command": "_dart.hotReload.touchBar",
				"title": "Hot Reload",
				"category": "Dart",
				"icon": {
					"dark": "media/commands/hot-reload-tb.png",
					"light": "media/commands/hot-reload-tb.png"
				}
			},
			{
				"command": "_dart.hotReload.withSave",
				"title": "Save and Hot Reload",
				"category": "Dart",
				"icon": {
					"dark": "media/commands/hot-reload.svg",
					"light": "media/commands/hot-reload.svg"
				}
			},
			{
				"command": "dart.hotReload",
				"title": "Hot Reload",
				"category": "Dart",
				"icon": {
					"dark": "media/commands/hot-reload.svg",
					"light": "media/commands/hot-reload.svg"
				}
			},
			{
				"command": "dart.openDevTools",
				"title": "Open DevTools",
				"category": "Dart"
			},
			{
				"command": "dart.openDevTools.external",
				"title": "Open DevTools in Browser",
				"category": "Dart"
			},
			{
				"command": "dart.copyVmServiceUri",
				"title": "Copy VM Service URI to Clipboard",
				"category": "Dart"
			},
			{
				"command": "dart.copyDtdUri",
				"title": "Copy DTD URI to Clipboard",
				"category": "Dart"
			},
			{
				"command": "flutter.getSelectedDeviceId",
				"title": "Get Selected Device ID",
				"category": "Flutter"
			},
			{
				"command": "flutter.openDevTools",
				"title": "Open DevTools",
				"category": "Flutter"
			},
			{
				"command": "flutter.openDevTools.sidebar",
				"title": "Open DevTools",
				"category": "Flutter",
				"icon": "$(tools)"
			},
			{
				"command": "dart.openDevToolsInspector",
				"title": "Open DevTools Widget Inspector Page",
				"category": "Flutter",
				"icon": "media/commands/inspector.svg"
			},
			{
				"command": "dart.openDevToolsPerformance",
				"title": "Open DevTools Performance Page",
				"category": "Flutter",
				"icon": "media/commands/performance.svg"
			},
			{
				"command": "dart.openDevToolsMemory",
				"title": "Open DevTools Memory Page",
				"category": "Dart"
			},
			{
				"command": "dart.openDevToolsCpuProfiler",
				"title": "Open DevTools CPU Profiler Page",
				"category": "Dart",
				"icon": "media/commands/performance.svg"
			},
			{
				"command": "dart.openDevToolsNetwork",
				"title": "Open DevTools Network Page",
				"category": "Dart"
			},
			{
				"command": "dart.openDevToolsLogging",
				"title": "Open DevTools Logging Page",
				"category": "Dart"
			},
			{
				"command": "dart.openDevToolsDeepLinks",
				"title": "Open DevTools Deep Links Page",
				"category": "Flutter"
			},
			{
				"command": "_dart.openDevTools.touchBar",
				"title": "DevTools",
				"category": "Dart"
			},
			{
				"command": "flutter.selectDevice",
				"title": "Select Device",
				"category": "Flutter"
			},
			{
				"command": "flutter.launchEmulator",
				"title": "Launch Emulator",
				"category": "Flutter"
			},
			{
				"command": "flutter.openInAndroidStudio",
				"title": "Open in Android Studio",
				"category": "Flutter"
			},
			{
				"command": "flutter.openInXcode",
				"title": "Open in Xcode",
				"category": "Flutter"
			},
			{
				"command": "_flutter.outline.refactor.flutter.wrap.center",
				"title": "Wrap with Center",
				"category": "Flutter"
			},
			{
				"command": "_flutter.outline.refactor.flutter.wrap.padding",
				"title": "Wrap with Padding",
				"category": "Flutter"
			},
			{
				"command": "_flutter.outline.refactor.flutter.wrap.column",
				"title": "Wrap with Column",
				"category": "Flutter"
			},
			{
				"command": "_flutter.outline.refactor.flutter.wrap.row",
				"title": "Wrap with Row",
				"category": "Flutter"
			},
			{
				"command": "_flutter.outline.refactor.flutter.move.up",
				"title": "Move widget up",
				"category": "Flutter"
			},
			{
				"command": "_flutter.outline.refactor.flutter.move.down",
				"title": "Move widget down",
				"category": "Flutter"
			},
			{
				"command": "_flutter.outline.refactor.flutter.removeWidget",
				"title": "Remove this widget",
				"category": "Flutter"
			},
			{
				"command": "_dart.showDebuggerNumbersAsHex",
				"title": "Format integers as Hex",
				"category": "Dart"
			},
			{
				"command": "_dart.showDebuggerNumbersAsDecimal",
				"title": "Format integers as Decimal",
				"category": "Dart"
			}
		],
		"keybindings": [
			{
				"command": "dart.showTypeHierarchy",
				"when": "editorLangId == dart && !dart-code:isLsp",
				"key": "f4",
				"mac": "f4"
			},
			{
				"command": "dart.hotReload",
				"when": "inDebugMode && debugType == dart && dart-code:service.reloadSources || inDebugMode && debugType == dart && dart-code:isInDartDebugSession",
				"key": "ctrl+f5"
			},
			{
				"command": "dart.rerunLastDebugSession",
				"when": "dart-code:anyProjectLoaded && dart-code:hasLastDebugConfig && !inDebugMode",
				"mac": "cmd+shift+f5",
				"key": "ctrl+shift+f5"
			},
			{
				"command": "dart.openDevTools",
				"when": "dart-code:anyProjectLoaded",
				"key": "ctrl+alt+d"
			}
		],
		"menus": {
			"commandPalette": [
				{
					"command": "flutter.createProject"
				},
				{
					"command": "flutter.createProject.sidebar",
					"when": "false"
				},
				{
					"command": "dart.createProject"
				},
				{
					"command": "dart.generateDiagnosticReport"
				},
				{
					"command": "dart.startLogging",
					"when": "dart-code:anyProjectLoaded"
				},
				{
					"command": "dart.startLoggingAnalysisServer",
					"when": "dart-code:anyProjectLoaded"
				},
				{
					"command": "dart.startLoggingAnalysisServerTimings",
					"when": "dart-code:anyProjectLoaded"
				},
				{
					"command": "dart.startLoggingDebugging",
					"when": "dart-code:anyProjectLoaded"
				},
				{
					"command": "dart.startLoggingExtensionOnly",
					"when": "dart-code:anyProjectLoaded"
				},
				{
					"command": "dart.stopLogging",
					"when": "dart-code:anyProjectLoaded && dart-code:isCapturingLogs"
				},
				{
					"command": "dart.openExtensionLog",
					"when": "dart-code:anyProjectLoaded"
				},
				{
					"command": "pub.get",
					"when": "dart-code:anyProjectLoaded"
				},
				{
					"command": "pub.get.all",
					"when": "dart-code:anyProjectLoaded"
				},
				{
					"command": "dart.task.dartdoc",
					"when": "dart-code:anyProjectLoaded"
				},
				{
					"command": "flutter.task.genl10n",
					"when": "dart-code:anyFlutterProjectLoaded"
				},
				{
					"command": "pub.upgrade",
					"when": "dart-code:anyProjectLoaded"
				},
				{
					"command": "pub.upgrade.majorVersions",
					"when": "dart-code:anyProjectLoaded"
				},
				{
					"command": "pub.outdated",
					"when": "dart-code:anyProjectLoaded && dart-code:pubOutdatedSupported"
				},
				{
					"command": "dart.addSdkToPath",
					"when": "dart-code:anyProjectLoaded"
				},
				{
					"command": "flutter.addSdkToPath",
					"when": "dart-code:anyFlutterProjectLoaded"
				},
				{
					"command": "dart.writeRecommendedSettings",
					"when": "dart-code:anyProjectLoaded"
				},
				{
					"command": "dart.addDependency",
					"when": "dart-code:anyProjectLoaded"
				},
				{
					"command": "dart.addDevDependency",
					"when": "dart-code:anyProjectLoaded"
				},
				{
					"command": "_dart.removeDependency",
					"when": "false"
				},
				{
					"command": "_dart.removeDependencyFromTreeNode",
					"when": "false"
				},
				{
					"command": "dart.toggleLineComment",
					"when": "dart-code:anyProjectLoaded"
				},
				{
					"command": "dart.toggleDartdocComment",
					"when": "dart-code:anyProjectLoaded"
				},
				{
					"command": "dart.startDebugging",
					"when": "false"
				},
				{
					"command": "dart.rerunLastDebugSession",
					"when": "dart-code:anyProjectLoaded && dart-code:hasLastDebugConfig"
				},
				{
					"command": "dart.rerunLastTestDebugSession",
					"when": "dart-code:anyProjectLoaded && dart-code:hasLastTestDebugConfig"
				},
				{
					"command": "dart.restartAnalysisServer",
					"when": "dart-code:anyProjectLoaded"
				},
				{
					"command": "dart.forceReanalyze",
					"when": "dart-code:anyProjectLoaded"
				},
				{
					"command": "dart.printSelectionToTerminal",
					"when": "dart-code:anyProjectLoaded && editorHasSelection"
				},
				{
					"command": "dart.goToTestOrImplementationFile",
					"when": "dart-code:anyProjectLoaded && dart-code:canGoToTestOrImplementationFile"
				},
				{
					"command": "dart.findTestOrImplementationFile",
					"when": "dart-code:anyProjectLoaded"
				},
				{
					"command": "dart.goToTests",
					"when": "false"
				},
				{
					"command": "dart.startWithoutDebugging",
					"when": "false"
				},
				{
					"command": "dart.createLaunchConfiguration",
					"when": "false"
				},
				{
					"command": "dart.goToSuper",
					"when": "dart-code:anyProjectLoaded && editorLangId == dart"
				},
				{
					"command": "dart.goToAugmented",
					"when": "dart-code:anyProjectLoaded && editorLangId == dart && dart-code:lsp.request.dart.textDocument.augmented"
				},
				{
					"command": "dart.goToAugmentation",
					"when": "dart-code:anyProjectLoaded && editorLangId == dart && dart-code:lsp.request.dart.textDocument.augmentation"
				},
				{
					"command": "dart.attach",
					"when": "dart-code:anyProjectLoaded && !inDebugMode"
				},
				{
					"command": "flutter.runProfileMode",
					"when": "dart-code:anyFlutterProjectLoaded && !inDebugMode"
				},
				{
					"command": "flutter.runReleaseMode",
					"when": "dart-code:anyFlutterProjectLoaded && !inDebugMode"
				},
				{
					"command": "flutter.attach",
					"when": "dart-code:anyFlutterProjectLoaded && !inDebugMode && dart-code:flutterSupportsAttach"
				},
				{
					"command": "flutter.attachProcess",
					"when": "dart-code:anyFlutterProjectLoaded && !inDebugMode && dart-code:flutterSupportsAttach"
				},
				{
					"command": "dart.sortMembers",
					"when": "dart-code:anyProjectLoaded && editorLangId == dart"
				},
				{
					"command": "dart.completeStatement",
					"when": "dart-code:anyProjectLoaded && editorLangId == dart && !dart-code:isLsp"
				},
				{
					"command": "dart.showTypeHierarchy",
					"when": "dart-code:anyProjectLoaded && editorLangId == dart && !dart-code:isLsp"
				},
				{
					"command": "dart.openObservatory",
					"when": "dart-code:anyProjectLoaded && inDebugMode && debugType == dart"
				},
				{
					"command": "dart.openAnalyzerDiagnostics",
					"when": "dart-code:anyProjectLoaded"
				},
				{
					"command": "dart.changeSdk",
					"when": "dart-code:anyProjectLoaded && !dart-code:anyFlutterProjectLoaded"
				},
				{
					"command": "dart.changeFlutterSdk",
					"when": "dart-code:anyFlutterProjectLoaded"
				},
				{
					"command": "flutter.packages.get",
					"when": "dart-code:anyFlutterProjectLoaded"
				},
				{
					"command": "flutter.packages.get.all",
					"when": "dart-code:anyFlutterProjectLoaded"
				},
				{
					"command": "flutter.packages.upgrade",
					"when": "dart-code:anyFlutterProjectLoaded"
				},
				{
					"command": "flutter.packages.upgrade.majorVersions",
					"when": "dart-code:anyFlutterProjectLoaded"
				},
				{
					"command": "flutter.packages.outdated",
					"when": "dart-code:anyFlutterProjectLoaded && dart-code:pubOutdatedSupported"
				},
				{
					"command": "flutter.clean",
					"when": "dart-code:anyFlutterProjectLoaded"
				},
				{
					"command": "flutter.doctor"
				},
				{
					"command": "flutter.doctor.sidebar",
					"when": "false"
				},
				{
					"command": "flutter.upgrade"
				},
				{
					"command": "flutter.toggleDebugPainting",
					"when": "inDebugMode && debugType == dart && dart-code:serviceExtension.ext.flutter.debugPaint"
				},
				{
					"command": "flutter.togglePerformanceOverlay",
					"when": "inDebugMode && debugType == dart && dart-code:serviceExtension.ext.flutter.showPerformanceOverlay"
				},
				{
					"command": "flutter.overridePlatform",
					"when": "inDebugMode && debugType == dart && dart-code:serviceExtension.ext.flutter.platformOverride"
				},
				{
					"command": "flutter.toggleBrightness",
					"when": "inDebugMode && debugType == dart && dart-code:serviceExtension.ext.flutter.brightnessOverride"
				},
				{
					"command": "flutter.toggleRepaintRainbow",
					"when": "inDebugMode && debugType == dart && dart-code:serviceExtension.ext.flutter.repaintRainbow"
				},
				{
					"command": "flutter.toggleSlowAnimations",
					"when": "inDebugMode && debugType == dart && dart-code:serviceExtension.ext.flutter.timeDilation"
				},
				{
					"command": "flutter.toggleDebugModeBanner",
					"when": "inDebugMode && debugType == dart && dart-code:serviceExtension.ext.flutter.debugAllowBanner"
				},
				{
					"command": "flutter.togglePaintBaselines",
					"when": "inDebugMode && debugType == dart && dart-code:serviceExtension.ext.flutter.debugPaintBaselinesEnabled"
				},
				{
					"command": "flutter.inspectWidget",
					"when": "inDebugMode && debugType == dart && !dart-code:flutter.isInspectingWidget"
				},
				{
					"command": "flutter.inspectWidget.autoCancel",
					"when": "inDebugMode && debugType == dart && !dart-code:flutter.isInspectingWidget"
				},
				{
					"command": "flutter.cancelInspectWidget",
					"when": "inDebugMode && debugType == dart && dart-code:flutter.isInspectingWidget"
				},
				{
					"command": "flutter.hotRestart",
					"when": "dart-code:anyFlutterProjectLoaded && inDebugMode && debugType == dart"
				},
				{
					"command": "flutter.hotReload",
					"when": "dart-code:anyFlutterProjectLoaded && inDebugMode && debugType == dart && dart-code:service.reloadSources"
				},
				{
					"command": "_dart.hotReload.touchBar",
					"when": "false"
				},
				{
					"command": "dart.hotReload",
					"when": "inDebugMode && debugType == dart && dart-code:service.reloadSources || inDebugMode && debugType == dart && dart-code:isInDartDebugSession"
				},
				{
					"command": "_dart.hotReload.withSave",
					"when": "false"
				},
				{
					"command": "dart.copyVmServiceUri",
					"when": "dart-code:anyProjectLoaded && inDebugMode && debugType == dart"
				},
				{
					"command": "dart.copyDtdUri",
					"when": "dart-code:dtdAvailable"
				},
				{
					"command": "dart.openDevTools",
					"when": "dart-code:anyProjectLoaded"
				},
				{
					"command": "dart.openDevTools.external",
					"when": "dart-code:anyProjectLoaded"
				},
				{
					"command": "flutter.openDevTools",
					"when": "dart-code:anyProjectLoaded && dart-code:anyFlutterProjectLoaded"
				},
				{
					"command": "flutter.openDevTools.sidebar",
					"when": "false"
				},
				{
					"command": "flutter.getSelectedDeviceId",
					"when": "false"
				},
				{
					"command": "dart.openDevToolsInspector",
					"when": "dart-code:anyProjectLoaded && inDebugMode && debugType == dart && dart-code:devToolsSupportsInspector"
				},
				{
					"command": "dart.openDevToolsPerformance",
					"when": "dart-code:anyProjectLoaded && inDebugMode && debugType == dart && dart-code:devToolsSupportsPerformance"
				},
				{
					"command": "dart.openDevToolsMemory",
					"when": "dart-code:anyProjectLoaded && inDebugMode && debugType == dart && dart-code:devToolsSupportsMemory"
				},
				{
					"command": "dart.openDevToolsCpuProfiler",
					"when": "dart-code:anyProjectLoaded && inDebugMode && debugType == dart && dart-code:devToolsSupportsCpuProfiler"
				},
				{
					"command": "dart.openDevToolsNetwork",
					"when": "dart-code:anyProjectLoaded && inDebugMode && debugType == dart && dart-code:devToolsSupportsNetwork"
				},
				{
					"command": "dart.openDevToolsLogging",
					"when": "dart-code:anyProjectLoaded && inDebugMode && debugType == dart && dart-code:devToolsSupportsLogging"
				},
				{
					"command": "dart.openDevToolsDeepLinks",
					"when": "dart-code:anyProjectLoaded && dart-code:devToolsSupportsDeepLinks"
				},
				{
					"command": "_dart.openDevTools.touchBar",
					"when": "false"
				},
				{
					"command": "flutter.selectDevice",
					"when": "dart-code:anyFlutterProjectLoaded"
				},
				{
					"command": "flutter.launchEmulator",
					"when": "dart-code:anyFlutterProjectLoaded && dart-code:isRunningLocally && config.dart.flutterShowEmulators == local || dart-code:anyFlutterProjectLoaded && config.dart.flutterShowEmulators == always"
				},
				{
					"command": "dart.edit.fixAllInWorkspace",
					"when": "dart-code:anyProjectLoaded && dart-code:lsp.command.dart.edit.fixAllInWorkspace"
				},
				{
					"command": "dart.edit.fixAllInWorkspace.preview",
					"when": "dart-code:anyProjectLoaded && dart-code:lsp.command.dart.edit.fixAllInWorkspace.preview"
				},
				{
					"when": "false",
					"command": "_flutter.outline.refactor.flutter.wrap.center"
				},
				{
					"when": "false",
					"command": "_flutter.outline.refactor.flutter.wrap.padding"
				},
				{
					"when": "false",
					"command": "_flutter.outline.refactor.flutter.wrap.column"
				},
				{
					"when": "false",
					"command": "_flutter.outline.refactor.flutter.wrap.row"
				},
				{
					"when": "false",
					"command": "_flutter.outline.refactor.flutter.move.up"
				},
				{
					"when": "false",
					"command": "_flutter.outline.refactor.flutter.move.down"
				},
				{
					"when": "false",
					"command": "_flutter.outline.refactor.flutter.removeWidget"
				},
				{
					"command": "flutter.openInAndroidStudio",
					"when": "false"
				},
				{
					"command": "flutter.openInXcode",
					"when": "false"
				},
				{
					"command": "flutter.screenshot",
					"when": "dart-code:anyFlutterProjectLoaded && inDebugMode && debugType == dart"
				},
				{
					"command": "_flutter.screenshot.touchBar",
					"when": "false"
				},
				{
					"command": "_dart.showDebuggerNumbersAsHex",
					"when": "false"
				},
				{
					"command": "_dart.showDebuggerNumbersAsDecimal",
					"when": "false"
				}
			],
			"debug/toolBar": [
				{
					"command": "_dart.hotReload.withSave",
					"group": "navigation@59",
					"when": "inDebugMode && debugType == dart && dart-code:service.reloadSources || inDebugMode && debugType == dart && dart-code:isInDartDebugSession"
				},
				{
					"command": "dart.openDevToolsInspector",
					"group": "navigation@90",
					"when": "dart-code:anyFlutterProjectLoaded && inDebugMode && debugType == dart && dart-code:isInFlutterDebugModeDebugSession && config.dart.showDevToolsDebugToolBarButtons"
				},
				{
					"command": "dart.openDevToolsPerformance",
					"group": "navigation@90",
					"when": "dart-code:anyFlutterProjectLoaded && inDebugMode && debugType == dart && dart-code:isInFlutterProfileModeDebugSession && config.dart.showDevToolsDebugToolBarButtons"
				},
				{
					"command": "dart.openDevToolsCpuProfiler",
					"group": "navigation@90",
					"when": "!dart-code:anyFlutterProjectLoaded && inDebugMode && debugType == dart && config.dart.showDevToolsDebugToolBarButtons"
				}
			],
			"debug/variables/context": [
				{
					"command": "_dart.showDebuggerNumbersAsHex",
					"when": "inDebugMode && debugType == dart && dart-code:supportsDebugValueFormat && !config.dart.showDebuggerNumbersAsHex",
					"group": "9_debug@5"
				},
				{
					"command": "_dart.showDebuggerNumbersAsDecimal",
					"when": "inDebugMode && debugType == dart && dart-code:supportsDebugValueFormat && config.dart.showDebuggerNumbersAsHex",
					"group": "9_debug@5"
				}
			],
			"touchBar": [
				{
					"command": "_dart.hotReload.touchBar",
					"when": "inDebugMode && debugType == dart && dart-code:service.reloadSources || inDebugMode && debugType == dart && dart-code:isInDartDebugSession",
					"group": "9_debug@5"
				},
				{
					"command": "_dart.openDevTools.touchBar",
					"when": "inDebugMode && debugType == dart",
					"group": "92_debug_tools"
				},
				{
					"command": "_flutter.screenshot.touchBar",
					"when": "dart-code:anyFlutterProjectLoaded && inDebugMode && debugType == dart",
					"group": "93_utils"
				}
			],
			"editor/title/run": [
				{
					"when": "resourceLangId == dart && dart-code:anyProjectLoaded && dart-code:currentFileIsRunnable",
					"command": "dart.startDebugging",
					"group": "1_run@10"
				},
				{
					"when": "resourceLangId == dart && dart-code:anyProjectLoaded && dart-code:currentFileIsRunnable",
					"command": "dart.startWithoutDebugging",
					"group": "1_run@20"
				}
			],
			"editor/title": [
				{
					"when": "resourceFilename == pubspec.yaml && dart-code:anyProjectLoaded && !dart-code:anyFlutterProjectLoaded",
					"command": "pub.get",
					"group": "navigation@1"
				},
				{
					"when": "resourceFilename == pubspec.yaml && dart-code:anyProjectLoaded && !dart-code:anyFlutterProjectLoaded",
					"command": "pub.upgrade",
					"alt": "pub.upgrade.majorVersions",
					"group": "navigation@2"
				},
				{
					"when": "resourceFilename == pubspec.yaml && dart-code:anyProjectLoaded && !dart-code:anyFlutterProjectLoaded",
					"command": "pub.outdated",
					"group": "navigation@3"
				},
				{
					"when": "resourceFilename == pubspec.yaml && dart-code:anyFlutterProjectLoaded",
					"command": "flutter.packages.get",
					"group": "navigation@1"
				},
				{
					"when": "resourceFilename == pubspec.yaml && dart-code:anyFlutterProjectLoaded",
					"command": "flutter.packages.upgrade",
					"alt": "flutter.packages.upgrade.majorVersions",
					"group": "navigation@2"
				},
				{
					"when": "resourceFilename == pubspec.yaml && dart-code:anyFlutterProjectLoaded",
					"command": "flutter.packages.outdated",
					"group": "navigation@3"
				},
				{
					"when": "resourceFilename == dartdoc_options.yaml && dart-code:anyProjectLoaded",
					"command": "dart.task.dartdoc",
					"group": "navigation@1"
				},
				{
					"when": "resourceExtname == .arb && dart-code:anyFlutterProjectLoaded",
					"command": "flutter.task.genl10n",
					"group": "navigation@1"
				}
			],
			"editor/context": [
				{
					"when": "resourceFilename == pubspec.yaml && dart-code:anyProjectLoaded && !dart-code:anyFlutterProjectLoaded",
					"command": "pub.get"
				},
				{
					"when": "resourceFilename == pubspec.yaml && dart-code:anyProjectLoaded && !dart-code:anyFlutterProjectLoaded",
					"command": "pub.upgrade"
				},
				{
					"when": "resourceFilename == pubspec.yaml && dart-code:anyProjectLoaded && !dart-code:anyFlutterProjectLoaded",
					"command": "pub.upgrade.majorVersions"
				},
				{
					"when": "resourceFilename == pubspec.yaml && dart-code:anyProjectLoaded && !dart-code:anyFlutterProjectLoaded && dart-code:pubOutdatedSupported",
					"command": "pub.outdated"
				},
				{
					"when": "resourceFilename == pubspec.yaml && dart-code:anyFlutterProjectLoaded",
					"command": "flutter.packages.get"
				},
				{
					"when": "resourceFilename == pubspec.yaml && dart-code:anyFlutterProjectLoaded",
					"command": "flutter.packages.upgrade"
				},
				{
					"when": "resourceFilename == pubspec.yaml && dart-code:anyFlutterProjectLoaded",
					"command": "flutter.packages.upgrade.majorVersions"
				},
				{
					"when": "resourceFilename == pubspec.yaml && dart-code:anyFlutterProjectLoaded && dart-code:pubOutdatedSupported",
					"command": "flutter.packages.outdated"
				},
				{
					"when": "resourceFilename == dartdoc_options.yaml && dart-code:anyProjectLoaded",
					"command": "dart.task.dartdoc"
				},
				{
					"when": "resourceExtname == .arb && dart-code:anyFlutterProjectLoaded",
					"command": "flutter.task.genl10n"
				},
				{
					"when": "resourceExtname == .dart",
					"command": "dart.goToSuper",
					"group": "navigation@9"
				}
			],
			"explorer/context": [
				{
					"when": "resourceFilename == pubspec.yaml && dart-code:anyProjectLoaded && !dart-code:anyFlutterProjectLoaded",
					"command": "pub.get"
				},
				{
					"when": "resourceFilename == pubspec.yaml && dart-code:anyProjectLoaded && !dart-code:anyFlutterProjectLoaded",
					"command": "pub.upgrade"
				},
				{
					"when": "resourceFilename == pubspec.yaml && dart-code:anyProjectLoaded && !dart-code:anyFlutterProjectLoaded",
					"command": "pub.upgrade.majorVersions"
				},
				{
					"when": "resourceFilename == pubspec.yaml && dart-code:anyProjectLoaded && !dart-code:anyFlutterProjectLoaded && dart-code:pubOutdatedSupported",
					"command": "pub.outdated"
				},
				{
					"when": "resourceFilename == pubspec.yaml && dart-code:anyFlutterProjectLoaded",
					"command": "flutter.packages.get"
				},
				{
					"when": "resourceFilename == pubspec.yaml && dart-code:anyFlutterProjectLoaded",
					"command": "flutter.packages.upgrade"
				},
				{
					"when": "resourceFilename == pubspec.yaml && dart-code:anyFlutterProjectLoaded",
					"command": "flutter.packages.upgrade.majorVersions"
				},
				{
					"when": "resourceFilename == pubspec.yaml && dart-code:anyFlutterProjectLoaded && dart-code:pubOutdatedSupported",
					"command": "flutter.packages.outdated"
				},
				{
					"when": "resourceFilename == dartdoc_options.yaml && dart-code:anyProjectLoaded",
					"command": "dart.task.dartdoc"
				},
				{
					"when": "resourceExtname == .arb && dart-code:anyFlutterProjectLoaded",
					"command": "flutter.task.genl10n"
				},
				{
					"when": "resourceLangId == dart && dart-code:anyProjectLoaded",
					"command": "dart.startDebugging",
					"group": "4.5_exec@1"
				},
				{
					"when": "resourceLangId == dart && dart-code:anyProjectLoaded",
					"command": "dart.startWithoutDebugging",
					"group": "4.5_exec@2"
				},
				{
					"when": "resourceLangId == dart && dart-code:anyProjectLoaded",
					"command": "dart.createLaunchConfiguration",
					"group": "4.5_exec@3"
				},
				{
					"command": "flutter.openInAndroidStudio",
					"when": "explorerResourceIsFolder && resourceFilename == android && dart-code:anyFlutterProjectLoaded && dart-code:isRunningLocally",
					"group": "1.5_open_ext@1"
				},
				{
					"command": "flutter.openInXcode",
					"when": "explorerResourceIsFolder && dart-code:anyFlutterProjectLoaded && dart-code:dartPlatformName == mac && dart-code:isRunningLocally && resourceFilename == ios || explorerResourceIsFolder && dart-code:anyFlutterProjectLoaded && dart-code:dartPlatformName == mac && dart-code:isRunningLocally && resourceFilename == macos",
					"group": "1.5_open_ext@1"
				},
				{
					"when": "resourceLangId == dart && resourceScheme == file && resource =~ /\\/lib\\//",
					"command": "dart.goToTests",
					"group": "navigation@99"
				}
			],
			"view/title": [
				{
					"when": "view == dartFlutterSidebar",
					"group": "navigation@1",
					"command": "flutter.createProject.sidebar"
				},
				{
					"when": "view == dartFlutterSidebar",
					"group": "navigation@2",
					"command": "flutter.openDevTools.sidebar"
				},
				{
					"when": "view == dartFlutterSidebar",
					"group": "navigation@3",
					"command": "flutter.doctor.sidebar"
				},
				{
					"when": "view == dartFlutterOutline && dart-code:widgetSupports:refactor.flutter.wrap.center",
					"command": "_flutter.outline.refactor.flutter.wrap.center"
				},
				{
					"when": "view == dartFlutterOutline && dart-code:widgetSupports:refactor.flutter.wrap.padding",
					"command": "_flutter.outline.refactor.flutter.wrap.padding"
				},
				{
					"when": "view == dartFlutterOutline && dart-code:widgetSupports:refactor.flutter.wrap.column",
					"command": "_flutter.outline.refactor.flutter.wrap.column"
				},
				{
					"when": "view == dartFlutterOutline && dart-code:widgetSupports:refactor.flutter.wrap.row",
					"command": "_flutter.outline.refactor.flutter.wrap.row"
				},
				{
					"when": "view == dartFlutterOutline && dart-code:widgetSupports:refactor.flutter.move.up",
					"command": "_flutter.outline.refactor.flutter.move.up"
				},
				{
					"when": "view == dartFlutterOutline && dart-code:widgetSupports:refactor.flutter.move.down",
					"command": "_flutter.outline.refactor.flutter.move.down"
				},
				{
					"when": "view == dartFlutterOutline && dart-code:widgetSupports:refactor.flutter.removeWidget",
					"command": "_flutter.outline.refactor.flutter.removeWidget"
				},
				{
					"when": "view == dartDependencyTree",
					"command": "dart.addDependency",
					"group": "navigation@1"
				},
				{
					"when": "view == dartDependencyTree",
					"command": "dart.addDevDependency"
				}
			],
			"view/item/context": [
				{
					"when": "view == dartFlutterOutline && viewItem == dart-code:isSelectedWidget && dart-code:widgetSupports:refactor.flutter.wrap.center",
					"command": "_flutter.outline.refactor.flutter.wrap.center"
				},
				{
					"when": "view == dartFlutterOutline && viewItem == dart-code:isSelectedWidget && dart-code:widgetSupports:refactor.flutter.wrap.padding",
					"command": "_flutter.outline.refactor.flutter.wrap.padding"
				},
				{
					"when": "view == dartFlutterOutline && viewItem == dart-code:isSelectedWidget && dart-code:widgetSupports:refactor.flutter.wrap.column",
					"command": "_flutter.outline.refactor.flutter.wrap.column"
				},
				{
					"when": "view == dartFlutterOutline && viewItem == dart-code:isSelectedWidget && dart-code:widgetSupports:refactor.flutter.wrap.row",
					"command": "_flutter.outline.refactor.flutter.wrap.row"
				},
				{
					"when": "view == dartFlutterOutline && viewItem == dart-code:isSelectedWidget && dart-code:widgetSupports:refactor.flutter.move.up",
					"command": "_flutter.outline.refactor.flutter.move.up"
				},
				{
					"when": "view == dartFlutterOutline && viewItem == dart-code:isSelectedWidget && dart-code:widgetSupports:refactor.flutter.move.down",
					"command": "_flutter.outline.refactor.flutter.move.down"
				},
				{
					"when": "view == dartFlutterOutline && viewItem == dart-code:isSelectedWidget && dart-code:widgetSupports:refactor.flutter.removeWidget",
					"command": "_flutter.outline.refactor.flutter.removeWidget"
				},
				{
					"when": "view == dartDependencyTree && viewItem == dart-code:depDependenciesNode",
					"command": "dart.addDependency"
				},
				{
					"when": "view == dartDependencyTree && viewItem == dart-code:depDevDependenciesNode",
					"command": "dart.addDevDependency"
				},
				{
					"when": "viewItem == dart-code:depDependencyPackageNode || viewItem == dart-code:depDevDependencyPackageNode",
					"command": "_dart.removeDependencyFromTreeNode"
				}
			]
		},
		"semanticTokenScopes": [
			{
				"language": "dart",
				"scopes": {
					"annotation": [
						"variable"
					],
					"keyword": [
						"keyword"
					],
					"keyword.control": [
						"keyword.control"
					],
					"string.escape": [
						"constant.character.escape"
					],
					"source": [
						"meta.embedded"
					]
				}
			}
		],
		"viewsContainers": {
			"activitybar": [
				{
					"id": "flutter",
					"title": "Flutter",
					"icon": "media/icons/flutter_activity_bar.svg"
				}
			]
		},
		"views": {
			"explorer": [
				{
					"id": "dartDependencyTree",
					"name": "Dependencies",
					"when": "dart-code:anyProjectLoaded"
				}
			],
			"flutter": [
				{
					"id": "dartFlutterSidebar",
					"type": "webview",
					"name": "Flutter Sidebar",
					"when": "dart-code:anyFlutterProjectLoaded && dart-code:flutterSidebarSupported"
				},
				{
					"id": "dartFlutterOutline",
					"name": "Outline",
					"when": "dart-code:anyFlutterProjectLoaded"
				}
			]
		},
		"configurationDefaults": {
			"[dart]": {
				"editor.tabSize": 2,
				"editor.insertSpaces": true,
				"editor.detectIndentation": false,
				"editor.suggest.insertMode": "replace",
				"editor.defaultFormatter": "Dart-Code.dart-code",
				"editor.inlayHints.enabled": "offUnlessPressed"
			},
			"files.watcherExclude": {
				"**/.dart_tool": true
			},
			"explorer.fileNesting.patterns": {
				"pubspec.yaml": "pubspec.lock,pubspec_overrides.yaml,.packages,.flutter-plugins,.flutter-plugins-dependencies,.metadata",
				"*.dart": "${capture}.g.dart"
			}
		},
		"configuration": [
			{
				"title": "Analyzer",
				"order": 1,
				"properties": {
					"dart.analysisExcludedFolders": {
						"type": "array",
						"default": [],
						"description": "An array of paths to be excluded from Dart analysis. This option should usually be set at the Workspace level. Excluded folders will also be ignored when detecting project types.",
						"items": {
							"type": "string"
						},
						"scope": "resource"
					},
					"dart.analyzerAdditionalArgs": {
						"type": "array",
						"default": [],
						"description": "Additional arguments to pass to the Dart Analysis Server. This setting is can be useful for troubleshooting issues with the Dart Analysis Server.",
						"scope": "window",
						"items": {
							"type": "string"
						}
					},
					"dart.analyzerVmAdditionalArgs": {
						"type": "array",
						"default": [],
						"description": "Additional arguments to pass to the VM running the Dart Analysis Server. This setting is can be useful for troubleshooting issues with the Dart Analysis Server.",
						"scope": "window",
						"items": {
							"type": "string"
						}
					},
					"dart.analyzerDiagnosticsPort": {
						"type": [
							"null",
							"number"
						],
						"default": null,
						"description": "The port number to be used for the Dart analyzer diagnostic server. This setting is can be useful for troubleshooting issues with the Dart Analysis Server.",
						"scope": "window"
					},
					"dart.analyzerPath": {
						"type": [
							"null",
							"string"
						],
						"default": null,
						"description": "The path to a custom Dart Analysis Server. This setting is intended for use by Dart Analysis Server developers.",
						"scope": "machine-overridable"
					},
					"dart.analyzerSshHost": {
						"type": [
							"null",
							"string"
						],
						"default": null,
						"description": "An SSH host to run the Analysis Server.\nThis can be useful when modifying code on a remote machine using SSHFS.",
						"scope": "window"
					},
					"dart.analyzerVmServicePort": {
						"type": [
							"null",
							"number"
						],
						"default": null,
						"description": "The port number to be used for the Dart Analysis Server VM service. This setting is intended for use by Dart Analysis Server developers.",
						"scope": "window"
					},
					"dart.includeDependenciesInWorkspaceSymbols": {
						"type": "boolean",
						"default": true,
						"markdownDescription": "Whether to include symbols from the SDK and package dependencies in the \"Go to Symbol in Workspace\" (`cmd/ctrl`+`T`) list. This can only be disabled when using Dart 3.0 / Flutter 3.10 or later.",
						"scope": "window"
					},
					"dart.notifyAnalyzerErrors": {
						"type": "boolean",
						"default": true,
						"description": "Whether to show a notification the first few times an Analysis Server exception occurs.",
						"scope": "window"
					},
					"dart.onlyAnalyzeProjectsWithOpenFiles": {
						"type": "boolean",
						"default": false,
						"description": "Whether to ignore workspace folders and perform analysis based on the open files, as if no workspace was open at all. This allows opening large folders without causing them to be completely analyzed.",
						"scope": "window"
					},
					"dart.showTodos": {
						"type": [
							"boolean",
							"array"
						],
						"items": {
							"type": "string"
						},
						"default": true,
						"description": "Whether to show TODOs in the Problems list. Can be a boolean to enable all TODO comments (TODO, FIXME, HACK, UNDONE) or an array of which types to enable. Older Dart SDKs may not support some TODO kinds.",
						"scope": "window"
					},
					"dart.showExtensionRecommendations": {
						"type": "boolean",
						"default": true,
						"description": "Whether to show recommendations for other VS Code extensions based on the packages you're using.",
						"scope": "window"
					}
				}
			},
			{
				"title": "DevTools",
				"order": 1,
				"properties": {
					"dart.devToolsBrowser": {
						"enum": [
							"chrome",
							"default"
						],
						"enumDescriptions": [
							"Locate and launch Google Chrome from your system",
							"Use your systems default web browser"
						],
						"default": "chrome",
						"description": "Whether to launch external DevTools windows using Chrome or the system default browser.",
						"scope": "window"
					},
					"dart.devToolsPort": {
						"type": [
							"null",
							"number"
						],
						"default": null,
						"description": "The port number to be used for the Dart DevTools (requires restart).",
						"scope": "window"
					},
					"dart.devToolsReuseWindows": {
						"type": "boolean",
						"default": true,
						"description": "Whether to try to reuse existing DevTools windows instead of launching new ones. Only works for instances of DevTools launched by the DevTools server on the local machine.",
						"scope": "window"
					},
					"dart.devToolsTheme": {
						"enum": [
							"dark",
							"light"
						],
						"default": "dark",
						"description": "The theme to use for Dart DevTools.",
						"scope": "window"
					},
					"dart.devToolsLocation": {
						"type": "object",
						"properties": {
							"inspector": {
								"enum": [
									"beside",
									"active",
									"external"
								],
								"enumDescriptions": [
									"Open DevTools in beside the active editor",
									"Open DevTools over the top of the active editor",
									"Open DevTools externally in its own browser window"
								]
							},
							"cpu-profiler": {
								"enum": [
									"beside",
									"active",
									"external"
								],
								"enumDescriptions": [
									"Open DevTools in beside the active editor",
									"Open DevTools over the top of the active editor",
									"Open DevTools externally in its own browser window"
								]
							},
							"memory": {
								"enum": [
									"beside",
									"active",
									"external"
								],
								"enumDescriptions": [
									"Open DevTools in beside the active editor",
									"Open DevTools over the top of the active editor",
									"Open DevTools externally in its own browser window"
								]
							},
							"performance": {
								"enum": [
									"beside",
									"active",
									"external"
								],
								"enumDescriptions": [
									"Open DevTools in beside the active editor",
									"Open DevTools over the top of the active editor",
									"Open DevTools externally in its own browser window"
								]
							},
							"network": {
								"enum": [
									"beside",
									"active",
									"external"
								],
								"enumDescriptions": [
									"Open DevTools in beside the active editor",
									"Open DevTools over the top of the active editor",
									"Open DevTools externally in its own browser window"
								]
							},
							"logging": {
								"enum": [
									"beside",
									"active",
									"external"
								],
								"enumDescriptions": [
									"Open DevTools in beside the active editor",
									"Open DevTools over the top of the active editor",
									"Open DevTools externally in its own browser window"
								]
							},
							"default": {
								"enum": [
									"beside",
									"active",
									"external"
								],
								"enumDescriptions": [
									"Open DevTools in beside the active editor",
									"Open DevTools over the top of the active editor",
									"Open DevTools externally in its own browser window"
								]
							}
						},
						"additionalProperties": {
							"enum": [
								"beside",
								"active",
								"external"
							],
							"enumDescriptions": [
								"Open DevTools in beside the active editor",
								"Open DevTools over the top of the active editor",
								"Open DevTools externally in its own browser window"
							]
						},
						"default": {
							"default": "beside"
						},
						"markdownDescription": "Which editor/column to open [Dart DevTools](https://dart.dev/tools/dart-devtools) pages in.",
						"scope": "window"
					},
					"dart.openDevTools": {
						"enum": [
							"never",
							"flutter",
							"always"
						],
						"enumDescriptions": [
							"Do not automatically launch DevTools when starting a debug session",
							"Automatically launch DevTools when starting a Flutter debug session",
							"Automatically launch DevTools when starting any debug session"
						],
						"default": "never",
						"description": "Whether to automatically open DevTools at the start of a debug session. If embedded DevTools is enabled, this will launch the Widget Inspector embedded for Flutter projects, or launch DevTools externally in a browser for Dart projects.",
						"scope": "window"
					},
					"dart.closeDevTools": {
						"enum": [
							"never",
							"ifOpened",
							"always"
						],
						"enumDescriptions": [
							"Do not automatically close embedded DevTools when the debug session ends",
							"Automatically close embedded DevTools the debug session ends if it was automatically opened when the session started",
							"Always automatically close embedded DevTools when the debug session ends"
						],
						"default": "never",
						"description": "Whether to automatically close embedded DevTools tabs when a debug session ends.",
						"scope": "window"
					},
					"dart.shareDevToolsWithFlutter": {
						"type": "boolean",
						"default": true,
						"markdownDescription": "Whether to eagerly run DevTools for Flutter workspaces and share the spawned server with `flutter run`.",
						"scope": "window"
					},
					"dart.showInspectorNotificationsForWidgetErrors": {
						"type": "boolean",
						"default": true,
						"markdownDescription": "Whether to show notifications for widget errors that offer Inspect Widget links. This requires that the `#dart.shareDevToolsWithFlutter#` setting is also enabled.",
						"scope": "window"
					},
					"dart.customDevTools": {
						"type": "object",
						"properties": {
							"path": {
								"type": "string",
								"default": "/path/to/devtools",
								"description": "The root directory containing a clone of the flutter/devtools repository."
							},
							"args": {
								"type": "array",
								"default": [],
								"description": "Extra arguments to pass when running the `devtools_tool serve` command.",
								"items": {
									"type": "string"
								}
							},
							"env": {
								"type": "object",
								"default": {
									"LOCAL_DART_SDK": "/path/to/dart-sdk",
									"FLUTTER_ROOT": "/path/to/devtools/tool/flutter-sdk"
								},
								"description": "Any environment variables to set when spawning the command. 'LOCAL_DART_SDK' should usually be set to your Dart SDK checkout and 'FLUTTER_ROOT' to the version of Flutter that DevTools is pinned to."
							}
						},
						"description": "Custom settings for launching DevTools. This setting is intended for use by Dart DevTools developers.",
						"scope": "machine-overridable"
					}
				}
			},
			{
				"title": "Editor",
				"order": 1,
				"properties": {
					"dart.autoImportCompletions": {
						"type": "boolean",
						"default": true,
						"description": "Whether to include symbols that have not been imported in the code completion list and automatically insert the required import when selecting them (requires restart).",
						"scope": "window"
					},
					"dart.automaticCommentSlashes": {
						"enum": [
							"none",
							"tripleSlash",
							"all"
						],
						"default": "tripleSlash",
						"markdownDescription": "Determines when to insert comment slashes when pressing `<enter>` in the editor (requires restart).\n\nWhen using `tripleSlash`, double-slashes will still be included when breaking existing double-slash comments across additional lines.",
						"enumDescriptions": [
							"Never insert slashes automatically",
							"Insert `///` when pressing `<enter>` at the end of a triple-slash comment",
							"Insert `///` when pressing `<enter>` at the end of a triple-slash comment and also `//` when pressing `<enter>` at the end of a double-slash comment"
						],
						"scope": "window"
					},
					"dart.closingLabels": {
						"type": "boolean",
						"default": true,
						"description": "Whether to show annotations against constructor, method invocations and lists that span multiple lines.",
						"scope": "window"
					},
					"dart.completeFunctionCalls": {
						"type": "boolean",
						"default": true,
						"markdownDescription": "Whether to insert parentheses and placeholders for positional and required arguments during code completions when using LSP. This feature is automatically disabled if commit characters are enabled.",
						"scope": "resource"
					},
					"dart.documentation": {
						"type": [
							"null",
							"string"
						],
						"enum": [
							"full",
							"summary",
							"none"
						],
						"enumDescriptions": [
							"Show full documentation",
							"Show short documentatin summary",
							"Do not show documentation"
						],
						"markdownDescription": "What level of documentation to show in Hovers and Code Completion details. When `null`, defaults to 'full' when running locally and 'none' in remote workspaces. This setting is only supported for Dart SDKs after v2.18.",
						"scope": "window"
					},
					"dart.enableServerSnippets": {
						"type": "boolean",
						"default": true,
						"markdownDescription": "Whether to use code snippets from the Dart Analysis Server instead of those included in the extension. Server snippets are context and language-version aware and should be preferred.",
						"scope": "window"
					},
					"dart.hotReloadPatterns": {
						"type": "array",
						"default": [],
						"markdownDescription": "An array of glob patterns that should trigger Hot Reload when saved. The pattern is matched against the absolute path of the file. Use `**/assets/**` to trigger reloading for everything in the assets directory.",
						"items": {
							"type": "string"
						},
						"scope": "resource"
					},
					"dart.enableCompletionCommitCharacters": {
						"type": "boolean",
						"default": false,
						"markdownDescription": "Whether to automatically commit the selected completion item when pressing certain keys such as . , ( and \\[. This setting does not currently apply to LSP, see `#dart.previewCommitCharacters#`.",
						"scope": "resource"
					},
					"dart.enableSdkFormatter": {
						"type": "boolean",
						"default": true,
						"markdownDescription": "Whether to enable the [dart_style](https://pub.dev/packages/dart_style) formatter for Dart code.",
						"scope": "window"
					},
					"dart.enableSnippets": {
						"type": "boolean",
						"default": true,
						"description": "Whether to include Dart and Flutter snippets in code completion.",
						"scope": "window"
					},
					"dart.insertArgumentPlaceholders": {
						"type": "boolean",
						"default": true,
						"markdownDescription": "Whether to insert argument placeholders during code completions. This feature is automatically disabled when `enableCompletionCommitCharacters` is enabled.",
						"scope": "resource"
					},
					"dart.lineLength": {
						"type": "integer",
						"default": 80,
						"markdownDescription": "The maximum length of a line of code. This is used by the document formatter. If you change this value, you may wish to update `editor.rulers` (which draws vertical lines in the editor) in the `[\"dart\"]` section if your settings to match.",
						"scope": "resource"
					},
					"dart.lspSnippetTextEdits": {
						"type": "boolean",
						"default": true,
						"markdownDescription": "Whether to enable [Snippet support in LSP TextEdits](https://github.com/rust-analyzer/rust-analyzer/blob/979e788957ced1957ee9ac1da70fb97abf9fe2b1/docs/dev/lsp-extensions.md#snippet-textedit).",
						"scope": "window"
					},
					"dart.renameFilesWithClasses": {
						"default": "never",
						"enum": [
							"never",
							"prompt",
							"always"
						],
						"markdownDescription": "Whether to rename files when renaming classes with matching names (for example renaming 'class Person' inside 'person.dart'). If set to 'prompt', will ask each time before renaming. If set to 'always', the file will automatically be renamed. This setting requires using LSP and a Dart SDK of at least v2.15.",
						"scope": "window"
					},
					"dart.showDartPadSampleCodeLens": {
						"type": "boolean",
						"default": true,
						"description": "Whether to show CodeLens actions in the editor for opening online DartPad samples.",
						"scope": "window"
					},
					"dart.showMainCodeLens": {
						"type": "boolean",
						"default": true,
						"description": "Whether to show CodeLens actions in the editor for quick running / debugging scripts with main functions.",
						"scope": "window"
					},
					"dart.showTestCodeLens": {
						"type": "boolean",
						"default": true,
						"description": "Whether to show CodeLens actions in the editor for quick running / debugging tests.",
						"scope": "window"
					},
					"dart.updateImportsOnRename": {
						"type": "boolean",
						"default": true,
						"description": "Whether to automatically update imports when moving or renaming files. Currently only supports single file moves / renames.",
						"scope": "window"
					},
					"dart.warnWhenEditingFilesOutsideWorkspace": {
						"type": "boolean",
						"default": true,
						"description": "Whether to show a warning when modifying files outside of the workspace.",
						"scope": "window"
					},
					"dart.warnWhenEditingFilesInPubCache": {
						"type": "boolean",
						"default": true,
						"markdownDescription": "Whether to show a warning when modifying files in the [system package cache](https://dart.dev/tools/pub/glossary#system-cache) directory.",
						"scope": "window"
					}
				}
			},
			{
				"title": "Flutter",
				"order": 1,
				"properties": {
					"dart.flutterAdbConnectOnChromeOs": {
						"type": "boolean",
						"default": false,
						"markdownDescription": "Whether to automatically run `adb connect 100.115.92.2:5555` when spawning the Flutter daemon when running on Chrome OS.",
						"scope": "window"
					},
					"dart.flutterAdditionalArgs": {
						"type": "array",
						"default": [],
						"markdownDescription": "Additional args to pass to all `flutter` commands including `flutter daemon`. Do not use this to pass arguments to your Flutter app, use the `args` field in a `launch.json` or the `#dart.flutterRunAdditionalArgs#` setting.",
						"scope": "resource",
						"items": {
							"type": "string"
						}
					},
					"dart.flutterAttachAdditionalArgs": {
						"type": "array",
						"default": [],
						"markdownDescription": "Additional args to pass to the `flutter attach` command. Using the `args`/`toolArgs` fields in `launch.json` is usually better than this setting as this setting will apply to _all_ projects.",
						"scope": "resource",
						"items": {
							"type": "string"
						}
					},
					"dart.flutterCreateAndroidLanguage": {
						"enum": [
							"java",
							"kotlin"
						],
						"default": "kotlin",
						"description": "The programming language to use for Android apps when creating new projects using the 'Flutter: New Project' command.",
						"scope": "window"
					},
					"dart.flutterCreateIOSLanguage": {
						"enum": [
							"objc",
							"swift"
						],
						"default": "swift",
						"description": "The programming language to use for iOS apps when creating new projects using the 'Flutter: New Project' command. This is only supported up until Flutter 3.22 after which it will be ignored.",
						"scope": "window"
					},
					"dart.flutterCreatePlatforms": {
						"type": "array",
						"items": {
							"type": "string"
						},
						"default": null,
						"description": "The platforms to enable for new projects created using the 'Flutter: New Project' command. If unset, all platforms will be enabled.",
						"scope": "window"
					},
					"dart.offline": {
						"type": "boolean",
						"default": false,
						"description": "Whether to use the --offline switch for commands like 'pub get' and 'Flutter: New Project'.",
						"scope": "window"
					},
					"dart.flutterCreateOrganization": {
						"type": [
							"null",
							"string"
						],
						"default": null,
						"markdownDescription": "The organization responsible for your new Flutter project, in reverse domain name notation (e.g. `com.google`). This string is used in Java package names and as prefix in the iOS bundle identifier when creating new projects using the 'Flutter: New Project' command.",
						"scope": "window"
					},
					"dart.flutterCustomEmulators": {
						"type": "array",
						"default": [],
						"description": "Custom emulators to show in the emulator list for easier launching. If IDs match existing emulators returned by Flutter, the custom emulators will override them.",
						"items": {
							"type": "object",
							"properties": {
								"id": {
									"type": "string"
								},
								"name": {
									"type": "string"
								},
								"executable": {
									"type": "string"
								},
								"args": {
									"type": "array",
									"items": {
										"type": "string"
									}
								},
								"env": {}
							}
						},
						"scope": "window"
					},
					"dart.flutterGutterIcons": {
						"type": "boolean",
						"default": true,
						"description": "Whether to show Flutter icons and colors in the editor gutter.",
						"scope": "window"
					},
					"dart.flutterHotReloadOnSave": {
						"enum": [
							"never",
							"manual",
							"manualIfDirty",
							"all",
							"allIfDirty"
						],
						"enumDescriptions": [
							"Do not reload when saving",
							"Reload for explicit manual saves (requires pressing Save explicitly if using autosave)",
							"Reload for explicit manual saves (requires pressing Save explicitly if using autosave) only if the saved file had changes",
							"Reload for all saves, manual or automatic",
							"Reload for all saves, manual or automatic only if the saved file had changes"
						],
						"default": "manual",
						"markdownDescription": "Whether to automatically send a Hot Reload request to Flutter apps during a debug session when saving files. Dart apps are controlled by the hotReloadOnSave setting.",
						"scope": "window"
					},
					"dart.hotReloadOnSave": {
						"enum": [
							"never",
							"manual",
							"manualIfDirty",
							"all",
							"allIfDirty"
						],
						"enumDescriptions": [
							"Do not reload when saving",
							"Reload for explicit manual saves (requires pressing Save explicitly if using autosave)",
							"Reload for explicit manual saves (requires pressing Save explicitly if using autosave) only if the saved file had changes",
							"Reload for all saves, manual or automatic",
							"Reload for all saves, manual or automatic only if the saved file had changes"
						],
						"default": "never",
						"markdownDescription": "Whether to automatically send a Hot Reload request to Dart apps during a debug session when saving files. Flutter apps are controlled by the flutterHotReloadOnSave setting.",
						"scope": "window"
					},
					"dart.flutterGenerateLocalizationsOnSave": {
						"enum": [
							"never",
							"manual",
							"manualIfDirty",
							"all",
							"allIfDirty"
						],
						"enumDescriptions": [
							"Do not generate localizations when saving",
							"Generate localizations for explicit manual saves (requires pressing Save explicitly if using autosave)",
							"Generate localizations for explicit manual saves (requires pressing Save explicitly if using autosave) only if the saved file had changes",
							"Generate localizations for all saves, manual or automatic",
							"Generate localizations for all saves, manual or automatic only if the saved file had changes"
						],
						"default": "never",
						"markdownDescription": "Whether to automatically run the Generate Localizations command for Flutter apps when saving .arb files.",
						"scope": "window"
					},
					"dart.flutterOutline": {
						"type": "boolean",
						"default": true,
						"description": "Whether to show the Flutter Outline tree in the sidebar.",
						"scope": "window"
					},
					"dart.flutterRunAdditionalArgs": {
						"type": "array",
						"default": [],
						"markdownDescription": "Additional args to pass to the `flutter run` command. Using the `args`/`toolArgs` fields in `launch.json` is usually better than this setting as this setting will apply to _all_ projects.",
						"scope": "resource",
						"items": {
							"type": "string"
						}
					},
					"dart.flutterScreenshotPath": {
						"type": [
							"null",
							"string"
						],
						"default": null,
						"description": "The path to a directory to save Flutter screenshots.",
						"scope": "machine-overridable"
					},
					"dart.flutterRememberSelectedDevice": {
						"type": "boolean",
						"default": true,
						"description": "Whether to remember which device was last (explicitly) selected for each project. When the remembered device is selected, it will prevent newly-connected mobile devices from being automatically selected (regardless of the `#dart.flutterSelectDeviceWhenConnected#` setting).",
						"scope": "window"
					},
					"dart.flutterSelectDeviceWhenConnected": {
						"type": "boolean",
						"default": true,
						"description": "Whether to set newly connected devices as the current device in Flutter projects.",
						"scope": "window"
					},
					"dart.flutterShowEmulators": {
						"enum": [
							"local",
							"always",
							"never"
						],
						"enumDescriptions": [
							"Only show for local workspaces",
							"Always show, even for remote sessions",
							"Never show emulators"
						],
						"default": "local",
						"markdownDescription": "When to show the Flutter emulators. These are usually hidden for remote workspaces because it is usually not possible to see or interact with emulators in a remote session. If you are using remoting/containers in a way that you can interact with launched emulator processes, you may wish to set this to 'always'.",
						"scope": "window"
					},
					"dart.flutterShowWebServerDevice": {
						"enum": [
							"remote",
							"always"
						],
						"enumDescriptions": [
							"Only show for remote workspaces (includes browser-based workspaces)",
							"Always show, even for local sessions"
						],
						"default": "remote",
						"markdownDescription": "When to show the Flutter headless web-server device. This requires using the Dart Debug extension for Chrome and is usually only used for remote environments where Chrome is not available such as browser/cloud-based IDEs (requires restart).",
						"scope": "window"
					},
					"dart.flutterTestAdditionalArgs": {
						"type": "array",
						"default": [],
						"markdownDescription": "Additional args to pass to the `flutter test` command. Using the `args`/`toolArgs` fields in `launch.json` is usually better than this setting as this setting will apply to _all_ projects.",
						"scope": "resource",
						"items": {
							"type": "string"
						}
					},
					"dart.flutterWebRenderer": {
						"enum": [
							"flutter-default",
							"canvaskit",
							"html",
							"auto"
						],
						"enumDescriptions": [
							"Use the default renderer for Flutter Web apps",
							"Always use the CanvasKit renderer",
							"Always use the HTML renderer",
							"Use Flutter's \"auto\" renderer option to pick the best renderer based on the users device"
						],
						"default": "flutter-default",
						"markdownDescription": "Sets the [Web renderer](https://flutter.dev/to/web-renderers) used for Flutter web apps.",
						"scope": "window"
					}
				}
			},
			{
				"title": "Logging",
				"order": 1,
				"properties": {
					"dart.analyzerInstrumentationLogFile": {
						"type": [
							"null",
							"string"
						],
						"default": null,
						"markdownDescription": "The path to a log file for very detailed logging in the Dart Analysis Server that may be useful when trying to diagnose Analysis Server issues. Use `${name}` in the log file name to insert the Debug Session name to prevent concurrent debug sessions overwriting each others logs. Use `${workspaceName}` to insert the name of the current workspace in the file path.",
						"scope": "machine-overridable"
					},
					"dart.analyzerLogFile": {
						"type": [
							"null",
							"string"
						],
						"default": null,
						"markdownDescription": "The path to a log file for communication between Dart Code and the Analysis Server. Use `${name}` in the log file name to insert the Debug Session name to prevent concurrent debug sessions overwriting each others logs. Use `${workspaceName}` to insert the name of the current workspace in the file path.",
						"scope": "machine-overridable"
					},
					"dart.toolingDaemonLogFile": {
						"type": [
							"null",
							"string"
						],
						"default": null,
						"markdownDescription": "The path to a log file for the `dart tooling-daemon` service, which coordinates between various Dart and Flutter tools and extensions. Use `${name}` in the log file name to insert the Debug Session name to prevent concurrent debug sessions overwriting each others logs. Use `${workspaceName}` to insert the name of the current workspace in the file path.",
						"scope": "machine-overridable"
					},
					"dart.dapLogFile": {
						"type": [
							"null",
							"string"
						],
						"default": null,
<<<<<<< HEAD
						"markdownDescription": "The path to a log file for communication with the DAP debug adapters. This is useful when trying to diagnose issues with debugging such as missed breakpoints. Use `${name}` in the log file name to insert the Debug Session name to prevent concurrent debug sessions overwriting each others logs. Use `${workspaceName}` to insert the name of the current workspace in the file path.",
=======
						"markdownDescription": "The path to a log file for communication with the DAP debug adapters. This is useful when trying to diagnose issues with debugging such as missed breakpoints. Use `${name}` in the log file name to insert the Debug Session name to prevent concurrent debug sessions overwriting each others logs. Use `${workspaceName}` to insert the name of the current workspace in the file path. Use `${kind}` to insert a description of the kind of debug session ('dart', 'dart_test', 'flutter' etc.).",
>>>>>>> 053f7431
						"scope": "machine-overridable"
					},
					"dart.devToolsLogFile": {
						"type": [
							"null",
							"string"
						],
						"default": null,
<<<<<<< HEAD
						"markdownDescription": "The path to a low-traffic log file for the Dart DevTools service. Use `${name}` in the log file name to insert the Debug Session name to prevent concurrent debug sessions overwriting each others logs. Use `${workspaceName}` to insert the name of the current workspace in the file path.",
=======
						"description": "The path to a low-traffic log file for the Dart DevTools service. Use `${workspaceName}` to insert the name of the current workspace in the file path.",
>>>>>>> 053f7431
						"scope": "machine-overridable"
					},
					"dart.extensionLogFile": {
						"type": [
							"null",
							"string"
						],
						"default": null,
<<<<<<< HEAD
						"markdownDescription": "The path to a low-traffic log file for basic extension and editor issues. Use `${name}` in the log file name to insert the Debug Session name to prevent concurrent debug sessions overwriting each others logs. Use `${workspaceName}` to insert the name of the current workspace in the file path.",
=======
						"description": "The path to a low-traffic log file for basic extension and editor issues. Use `${workspaceName}` to insert the name of the current workspace in the file path.",
>>>>>>> 053f7431
						"scope": "machine-overridable"
					},
					"dart.flutterDaemonLogFile": {
						"type": [
							"null",
							"string"
						],
						"default": null,
						"markdownDescription": "The path to a log file for the `flutter daemon` service, which provides information about connected devices accessible from the status bar. Use `${name}` in the log file name to insert the Debug Session name to prevent concurrent debug sessions overwriting each others logs. Use `${workspaceName}` to insert the name of the current workspace in the file path.",
						"scope": "machine-overridable"
					},
					"dart.maxLogLineLength": {
						"type": "number",
						"default": 2000,
						"description": "The maximum length of a line in the log file. Lines longer than this will be truncated and suffixed with an ellipsis.",
						"scope": "window"
					},
					"dart.maxCompletionItems": {
						"type": [
							"null",
							"number"
						],
						"description": "The maximum number of completion items to return from a code completion request. Updated results will be fetched as additional characters are typed. Lower numbers may improved performance. Defaults to a lower value in remote workspaces. Only affects LSP for > Dart SDK 2.17.",
						"scope": "window"
<<<<<<< HEAD
					},
					"dart.dartTestLogFile": {
						"type": [
							"null",
							"string"
						],
						"default": null,
						"markdownDescription": "The path to a log file for Dart test runs. This is useful when trying to diagnose issues with unit test executions. Use `${name}` in the log file name to insert the Debug Session name to prevent concurrent debug sessions overwriting each others logs. Use `${workspaceName}` to insert the name of the current workspace in the file path.",
						"scope": "machine-overridable"
					},
					"dart.vmServiceLogFile": {
						"type": [
							"null",
							"string"
						],
						"default": null,
						"markdownDescription": "The path to a log file for communication between Dart Code and the VM service. This is useful when trying to diagnose issues with debugging such as missed breakpoints. Use `${name}` in the log file name to insert the Debug Session name to prevent concurrent debug sessions overwriting each others logs. Use `${workspaceName}` to insert the name of the current workspace in the file path.",
						"scope": "machine-overridable"
					},
					"dart.webDaemonLogFile": {
						"type": [
							"null",
							"string"
						],
						"default": null,
						"markdownDescription": "The path to a log file for communication between Dart Code and the webdev daemon. This is useful when trying to diagnose issues with launching web apps. Use `${name}` in the log file name to prevent concurrent debug sessions overwriting each others logs. Use `${workspaceName}` to insert the name of the current workspace in the file path.",
						"scope": "machine-overridable"
=======
>>>>>>> 053f7431
					}
				}
			},
			{
				"title": "Pub",
				"order": 1,
				"properties": {
					"dart.promptToGetPackages": {
						"type": "boolean",
						"default": true,
						"description": "Whether to prompt to get/upgrade packages when opening a project with missing/out of date packages.",
						"scope": "resource"
					},
					"dart.pubAdditionalArgs": {
						"type": "array",
						"default": [],
						"markdownDescription": "Additional args to pass to all `pub` commands.",
						"scope": "resource",
						"items": {
							"type": "string"
						}
					},
					"dart.runPubGetOnPubspecChanges": {
						"enum": [
							"always",
							"prompt",
							"never"
						],
						"enumDescriptions": [
							"Always run when pubspec is changed",
							"Prompt to run when pubspec is changed",
							"Never run when pubspec is changed"
						],
						"default": "always",
						"markdownDescription": "Whether to run `pub get` whenever `pubspec.yaml` is saved.",
						"scope": "resource"
					},
					"dart.runPubGetOnNestedProjects": {
						"enum": [
							"none",
							"both",
							"above",
							"below"
						],
						"enumDescriptions": [
							"Only run `pub get` for the project whose pubspec was changed",
							"Run `pub get` also in parent or child projects of the one whose pubspec was changed",
							"Run `pub get` also in parent projects of the one whose pubspec was changed",
							"Run `pub get` also in child projects of the one whose pubspec was changed"
						],
						"default": "none",
						"markdownDescription": "Whether to automatically run `pub get` on nested projects above or below the one where the pubspec was changed.",
						"scope": "window"
					}
				}
			},
			{
				"title": "Run and Debug",
				"order": 1,
				"properties": {
					"dart.buildRunnerAdditionalArgs": {
						"type": "array",
						"default": [],
						"markdownDescription": "Additional args to pass to the `build_runner` when building/watching/serving.",
						"scope": "window",
						"items": {
							"type": "string"
						}
					},
					"dart.cliConsole": {
						"enum": [
							"debugConsole",
							"terminal",
							"externalTerminal"
						],
						"default": "debugConsole",
						"description": "Whether to run Dart CLI apps in the Debug Console or a terminal. The Debug Console has more functionality because the process is controlled by the debug adapter, but is unable to accept input from the user via stdin.",
						"enumDescriptions": [
							"Run in the Debug Console pane, using the input as a REPL to evaluate expressions",
							"Run in the VS Code integrated terminal where input will be sent to stdin",
							"Run in an external terminal where input will be sent to stdin"
						],
						"scope": "window"
					},
					"dart.debugExtensionBackendProtocol": {
						"enum": [
							"sse",
							"ws"
						],
						"enumDescriptions": [
							"Server-Sent Events",
							"WebSockets"
						],
						"default": "ws",
						"description": "The protocol to use for the Dart Debug Extension backend service and injected client. Using WebSockets can improve performance but may fail when connecting through some proxy servers.",
						"scope": "window"
					},
					"dart.debugSdkLibraries": {
						"type": "boolean",
						"default": false,
						"markdownDescription": "Whether to mark Dart SDK libraries (`dart:*`) as debuggable, enabling stepping into them while debugging.",
						"scope": "window"
					},
					"dart.debugExternalPackageLibraries": {
						"type": "boolean",
						"default": false,
						"markdownDescription": "Whether to mark external pub package libraries (including `package:flutter`) as debuggable, enabling stepping into them while debugging.",
						"scope": "window"
					},
					"dart.evaluateGettersInDebugViews": {
						"type": "boolean",
						"default": true,
						"description": "Whether to evaluate getters in order to display them in debug views (such as the Variables, Watch and Hovers views).",
						"scope": "resource"
					},
					"dart.showGettersInDebugViews": {
						"type": "boolean",
						"default": true,
						"markdownDescription": "Whether to show getters in order to display them in debug views (such as the Variables, Watch and Hovers views). If `evaluateGettersInDebugViews` is `true` getters will be eagerly evaluated, otherwise they will require clicking to evaluate.",
						"scope": "resource"
					},
					"dart.evaluateToStringInDebugViews": {
						"type": "boolean",
						"default": true,
						"description": "Whether to call toString() on objects when rendering them in debug views (such as the Variables, Watch and Hovers views). Only applies to views of 100 or fewer values for performance reasons.",
						"scope": "window"
					},
					"dart.hotReloadProgress": {
						"enum": [
							"notification",
							"statusBar"
						],
						"enumDescriptions": [
							"Hot reload progress will be shown in a toast notification",
							"Hot reload progress will be shown only in the status bar"
						],
						"default": "notification",
						"description": "Determines how to display Hot Restart and Hot Reload progress.",
						"scope": "window"
					},
					"dart.promptToRunIfErrors": {
						"type": "boolean",
						"default": true,
						"description": "Whether to prompt before running if there are errors in your project. Test scripts will be excluded from the check unless they're the script being run.",
						"scope": "window"
					},
					"dart.showDartDeveloperLogs": {
						"type": "boolean",
						"default": true,
						"markdownDescription": "Whether to show logs from the `dart:developer` `log()` function in the debug console.",
						"scope": "resource"
					},
					"dart.showDebuggerNumbersAsHex": {
						"type": "boolean",
						"default": false,
						"markdownDescription": "Whether to show integers formatted as Hex in Variables, Watch, Debug Consoles.",
						"scope": "window"
					},
					"dart.showDevToolsDebugToolBarButtons": {
						"type": "boolean",
						"default": true,
						"description": "Whether to show DevTools buttons in the floating Debug toolbar.",
						"scope": "window"
					},
					"dart.suppressTestTimeouts": {
						"enum": [
							"never",
							"debug",
							"always"
						],
						"enumDescriptions": [
							"Do not suppress test timeouts",
							"Suppress test timeouts when Debugging",
							"Suppress test timeouts both when Running and Debugging"
						],
						"default": "never",
						"markdownDescription": "Whether to suppress test timeouts when running/debugging tests. To work properly this requires package:test version 1.20.1 or newer. For older versions, the default timeout will be increased to 1d but this will not affect tests that have explicit (non-factor) timeouts set with @timeout.",
						"scope": "resource"
					},
					"dart.cliAdditionalArgs": {
						"type": "array",
						"default": [],
						"markdownDescription": "Additional args to pass to the `dart` command when running CLI scripts. Using the `args`/`toolArgs` fields in `launch.json` is usually better than this setting as this setting will apply to _all_ projects.",
						"scope": "resource",
						"items": {
							"type": "string"
						}
					},
					"dart.testAdditionalArgs": {
						"type": "array",
						"default": [],
						"markdownDescription": "Additional args to pass to the `dart test` command. Using the `args`/`toolArgs` fields in `launch.json` is usually better than this setting as this setting will apply to _all_ projects.",
						"scope": "resource",
						"items": {
							"type": "string"
						}
					},
					"dart.vmAdditionalArgs": {
						"type": "array",
						"default": [],
						"markdownDescription": "Arguments to be passed to the Dart VM when running Dart CLI scripts.\n\nThese arguments appear between \"dart\" and \"run\":\n\n`dart (vmAdditionalArgs) run (toolArgs) bin/main.dart (args)`",
						"scope": "resource",
						"items": {
							"type": "string"
						}
					},
					"dart.customDartDapPath": {
						"type": [
							"null",
							"string"
						],
						"default": null,
						"description": "The path to a custom Dart Debug Adapter. This setting is intended for use by Dart Debug Adapter developers.",
						"scope": "machine-overridable"
					},
					"dart.customFlutterDapPath": {
						"type": [
							"null",
							"string"
						],
						"default": null,
						"description": "The path to a custom Flutter Debug Adapter. This setting is intended for use by Dart Debug Adapter developers.",
						"scope": "machine-overridable"
					}
				}
			},
			{
				"title": "SDK",
				"order": 1,
				"properties": {
					"dart.checkForSdkUpdates": {
						"type": "boolean",
						"default": true,
						"description": "Whether to check you are using the latest version of the Dart SDK at startup.",
						"scope": "window"
					},
					"dart.sdkPath": {
						"type": [
							"null",
							"string"
						],
						"default": null,
						"markdownDescription": "The location of the Dart SDK to use for analyzing and executing code. If blank (or not a valid SDK), Dart Code will attempt to find it from the `PATH` environment variable. When editing a Flutter project, the version of Dart included in the Flutter SDK is used in preference.",
						"scope": "machine-overridable"
					},
					"dart.sdkPaths": {
						"type": "array",
						"default": [],
						"description": "An array of paths that either directly point to a Dart SDK or the parent directory of multiple Dart SDKs that can be used for fast SDK switching. These paths are not used directly when searching for an SDK. When this setting is populated, the SDK version number in the status bar can be used to quickly switch between SDKs.",
						"items": {
							"type": "string"
						},
						"scope": "machine-overridable"
					},
					"dart.flutterSdkPath": {
						"type": [
							"null",
							"string"
						],
						"default": null,
						"markdownDescription": "The location of the Flutter SDK to use. If blank (or not a valid SDK), Dart Code will attempt to find it from the project directory, `FLUTTER_ROOT` environment variable and the `PATH` environment variable.",
						"scope": "machine-overridable"
					},
					"dart.flutterSdkPaths": {
						"type": "array",
						"default": [],
						"description": "An array of paths that either directly point to a Flutter SDK or the parent directory of multiple Flutter SDKs that can be used for fast SDK switching. These paths are not used directly when searching for an SDK. When this setting is populated, the version number in the status bar can be used to quickly switch between SDKs.",
						"items": {
							"type": "string"
						},
						"scope": "machine-overridable"
					},
					"dart.sdkSwitchingTarget": {
						"enum": [
							"workspace",
							"global"
						],
						"default": "workspace",
						"enumDescriptions": [
							"Save the SDK path in the current workspace settings",
							"Save the SDK path in your global user settings and clear any workspace setting"
						],
						"description": "Where to save SDK selections when using fast SDK switching from the language status entry.",
						"scope": "window"
					},
					"dart.addSdkToTerminalPath": {
						"type": "boolean",
						"default": true,
						"markdownDescription": "Whether to add your selected Dart/Flutter SDK path to the `PATH` environment variable for the embedded terminal. This is useful when switching SDKs via `#dart.sdkPaths#` / `#dart.flutterSdkPaths#` to ensure commands run from the terminal are the same version as being used by the editor/debugger (requires restart).",
						"scope": "window"
					}
				}
			},
			{
				"title": "Testing",
				"order": 1,
				"properties": {
					"dart.allowTestsOutsideTestFolder": {
						"type": "boolean",
						"default": false,
						"markdownDescription": "Whether to consider files ending `_test.dart` that are outside of the test directory as tests. This should be enabled if you put tests inside the `lib` directory of your Flutter app so they will be run with `flutter test` and not `flutter run`.",
						"scope": "window"
					},
					"dart.openTestView": {
						"type": "array",
						"items": {
							"enum": [
								"testRunStart",
								"testFailure"
							]
						},
						"default": [
							"testRunStart"
						],
						"description": "When to automatically switch focus to the test list (array to support multiple values).",
						"scope": "window"
					},
					"dart.showSkippedTests": {
						"type": "boolean",
						"default": true,
						"markdownDescription": "Whether to show skipped tests in the test tree.",
						"scope": "window"
					},
					"dart.testInvocationMode": {
						"enum": [
							"name",
							"line"
						],
						"default": "name",
						"description": "How to identify tests when running/debugging. `name` is compatible with older versions of `package:test` but cannot handle some complex/dynamic test names. `line` will prefer to run tests by their line numbers (when available) and fall back to `name` only if the line number is unavailable.",
						"scope": "window"
					}
				}
			},
			{
				"title": "Other",
				"order": 2,
				"properties": {
					"dart.projectSearchDepth": {
						"type": "number",
						"default": 5,
						"description": "How many levels (including the workspace roots) down the workspace to search for Dart/Flutter projects. Increasing this number may help detect Flutter projects that are deeply nested in your workspace but slow down all operations that search for projects, including extension activation.",
						"scope": "window"
					},
					"dart.env": {
						"type": "object",
						"default": {},
						"description": "Additional environment variables to be added to all Dart/Flutter processes spawned by the Dart and Flutter extensions.",
						"scope": "window"
					}
				}
			},
			{
				"title": "Experimental",
				"order": 3,
				"properties": {
					"dart.normalizeFileCasing": {
						"type": "boolean",
						"default": false,
						"description": "Whether to normalize file casings before sending them to the LSP server. This may fix issues with file_names lints not disappearing after renaming a file if the VS Code API continues to use the original casing.",
						"scope": "window"
					},
					"dart.daemonPort": {
						"type": [
							"null",
							"number"
						],
						"default": null,
						"markdownDescription": "EXPERIMENTAL: The port where flutter daemon can be accessed if daemon is run remotely. This setting is intended for use by Google developers.",
						"scope": "resource"
					},
					"dart.previewCommitCharacters": {
						"type": "boolean",
						"default": false,
						"description": "EXPERIMENTAL: Whether to enable commit characters for the LSP server. In a future release, the dart.enableCompletionCommitCharacters setting will also apply to LSP.",
						"scope": "window"
					},
					"dart.previewFlutterUiGuides": {
						"type": "boolean",
						"default": false,
						"markdownDescription": "EXPERIMENTAL: Whether to enable the [Flutter UI Guides preview](https://dartcode.org/releases/v3-1/#preview-flutter-ui-guides).",
						"scope": "window"
					},
					"dart.previewFlutterUiGuidesCustomTracking": {
						"type": "boolean",
						"default": false,
						"description": "EXPERIMENTAL: Whether to enable custom tracking of Flutter UI guidelines (to hide some latency of waiting for the next Flutter Outline).",
						"scope": "window"
					},
					"dart.previewHotReloadOnSaveWatcher": {
						"type": "boolean",
						"default": false,
						"markdownDescription": "Whether to perform hot reload on save based on a filesystem watcher for Dart files rather than using VS Code's `onDidSave` event. This allows reloads to trigger when external tools modify Dart source files.",
						"scope": "window"
					},
					"dart.experimentalRefactors": {
						"type": "boolean",
						"default": false,
						"markdownDescription": "Whether to enable experimental (possibly unfinished or unstable) refactors on the lightbulb menu. This setting is intended for use by Dart Analysis Server developers or users that want to try out and provide feedback on in-progress refactors.",
						"scope": "window"
					}
				}
			},
			{
				"title": "Legacy",
				"order": 4,
				"properties": {
					"dart.analyzeAngularTemplates": {
						"type": "boolean",
						"default": true,
						"markdownDescription": "**LEGACY SETTING: The angular plugin is no longer supported.**\n\nWhether to enable analysis for AngularDart templates (requires the Angular analyzer plugin to be enabled in `analysis_options.yaml`).",
						"scope": "window"
					},
					"dart.additionalAnalyzerFileExtensions": {
						"type": "array",
						"default": [],
						"markdownDescription": "**LEGACY SETTING: Only applies to legacy analysis server protocol.**\n\nAdditional file extensions that should be analyzed (usually used in combination with analyzer plugins).",
						"items": {
							"type": "string"
						},
						"scope": "window"
					},
					"dart.analysisServerFolding": {
						"type": "boolean",
						"default": true,
						"markdownDescription": "**LEGACY SETTING: Only applies to legacy analysis server protocol.**\n\nWhether to use folding data from the Dart Analysis Server instead of the built-in VS Code indent-based folding.",
						"scope": "window"
					},
					"dart.doNotFormat": {
						"type": "array",
						"default": [],
						"markdownDescription": "**LEGACY SETTING: Only applies to legacy analysis server protocol.**\n\nAn array of glob patterns that should be excluded for formatting. The pattern is matched against the absolute path of the file. Use `**/test/**` to skip formatting for all test directories.",
						"items": {
							"type": "string"
						},
						"scope": "resource"
					},
					"dart.useLegacyAnalyzerProtocol": {
						"type": "boolean",
						"default": false,
						"markdownDescription": "**LEGACY SETTING: Only applies to Dart SDKs before v3.3 and is generally not recommended since v2.12.**\n\n Whether to use the Dart Analyzer's original protocol instead of LSP. Some features are not supported when using the legacy protocol and support for it will eventually be removed. Please file issues on GitHub in the Dart Code repo if you find yourself needing to enable this setting.",
						"scope": "window"
					},
					"dart.useLegacyDebugAdapters": {
						"type": [
							"null",
							"boolean"
						],
						"default": null,
						"markdownDescription": "**LEGACY SETTING: Legacy debug adapters are not recommended since Dart v3.4.**\n\nWhether to use the legacy debug adapters even if the new debug adapters are available in the current Dart/Flutter SDKs contain. Setting the value to `true` will force use of the legacay adapters. Setting to `false` will force use of the SDK adapters. Leaving as `null` will allow the extension to decide which debug adapters to use depending on the SDK version and rollout progress.",
						"scope": "window"
					},
					"dart.updateDevTools": {
						"type": "boolean",
						"default": true,
						"markdownDescription": "**LEGACY SETTING: Only applies to Dart SDKs before v2.15 since DevTools now ships in the SDK.**\n\nWhether to update DevTools if you are not using the latest version.",
						"scope": "window"
					},
					"dart.flutterTrackWidgetCreation": {
						"type": "boolean",
						"default": true,
						"markdownDescription": "**LEGACY SETTING: Disabling this may break functionality on modern SDKs.**\n\nWhether to pass `--track-widget-creation` to Flutter apps (required to support 'Inspect Widget'). This setting is always ignored when running in Profile or Release mode.",
						"scope": "resource"
					},

					"dart.dartTestLogFile": {
						"type": [
							"null",
							"string"
						],
						"default": null,
						"markdownDescription": "**LEGACY SETTING: Only applies when using the legacy debug adapters.**\n\nThe path to a log file for Dart test runs. This is useful when trying to diagnose issues with unit test executions. Use `${name}` in the log file name to insert the Debug Session name to prevent concurrent debug sessions overwriting each others logs. Use `${workspaceName}` to insert the name of the current workspace in the file path.",
						"scope": "machine-overridable"
					},
					"dart.flutterRunLogFile": {
						"type": [
							"null",
							"string"
						],
						"default": null,
						"markdownDescription": "**LEGACY SETTING: Only applies when using the legacy debug adapters.**\n\nThe path to a log file for `flutter run`, which is used to launch Flutter apps from VS Code. This is useful when trying to diagnose issues with apps launching (or failing to) on simulators and devices. Use `${name}` in the log file name to insert the Debug Session name to prevent concurrent debug sessions overwriting each others logs. Use `${workspaceName}` to insert the name of the current workspace in the file path.",
						"scope": "machine-overridable"
					},
					"dart.flutterTestLogFile": {
						"type": [
							"null",
							"string"
						],
						"default": null,
						"markdownDescription": "**LEGACY SETTING: Only applies when using the legacy debug adapters.**\n\nThe path to a log file for `flutter test`, which is used to run unit tests from VS Code. This is useful when trying to diagnose issues with unit test executions. Use `${name}` in the log file name to insert the Debug Session name to prevent concurrent debug sessions overwriting each others logs. Use `${workspaceName}` to insert the name of the current workspace in the file path.",
						"scope": "machine-overridable"
					},
					"dart.vmServiceLogFile": {
						"type": [
							"null",
							"string"
						],
						"default": null,
						"markdownDescription": "**LEGACY SETTING: Only applies when using the legacy debug adapters.**\n\nThe path to a log file for communication between Dart Code and the VM service. This is useful when trying to diagnose issues with debugging such as missed breakpoints. Use `${name}` in the log file name to insert the Debug Session name to prevent concurrent debug sessions overwriting each others logs. Use `${workspaceName}` to insert the name of the current workspace in the file path.",
						"scope": "machine-overridable"
					},
					"dart.webDaemonLogFile": {
						"type": [
							"null",
							"string"
						],
						"default": null,
						"markdownDescription": "**LEGACY SETTING: Only applies when using the legacy debug adapters.**\n\nThe path to a log file for communication between Dart Code and the webdev daemon. This is useful when trying to diagnose issues with launching web apps. Use `${name`} in the log file name to prevent concurrent debug sessions overwriting each others logs. Use `${workspaceName}` to insert the name of the current workspace in the file path.",
						"scope": "machine-overridable"
					}
				}
			}
		],
		"breakpoints": [
			{
				"language": "dart"
			}
		],
		"debuggers": [
			{
				"type": "dart",
				"label": "Dart & Flutter",
				"program": "./out/src/dist/debug.js",
				"runtime": "node",
				"languages": [
					"dart"
				],
				"configurationAttributes": {
					"launch": {
						"properties": {
							"cwd": {
								"type": "string",
								"description": "Workspace root."
							},
							"deviceId": {
								"type": "string",
								"description": "The ID of the device to launch your Flutter app on. If not supplied, will use the selected device shown in the status bar."
							},
							"console": {
								"enum": [
									"debugConsole",
									"terminal",
									"externalTerminal"
								],
								"default": "debugConsole",
								"description": "Whether to run Dart CLI apps in the Debug Console or a terminal. The Debug Console has more functionality because the process is controlled by the debug adapter, but is unable to accept input from the user via stdin."
							},
							"enableAsserts": {
								"type": "boolean",
								"markdownDescription": "Run the VM with `--asserts-enabled`.",
								"default": true
							},
							"program": {
								"type": "string",
								"markdownDescription": "Path to the script to start (e.g. `bin/main.dart` or `lib/main.dart`) or optionally a test directory to run a whole suite."
							},
							"runTestsOnDevice": {
								"type": "boolean",
								"markdownDescription": "Whether to run Flutter test scripts on a device using `flutter run` instead of `flutter test`. Only works for whole scripts, not individual tests."
							},
							"showMemoryUsage": {
								"type": "boolean",
								"description": "Show memory usage for your Flutter app in the status bar during debug sessions (if not set, will automatically show for profile builds).\n\nNote: memory usage shown in debug builds may not be indicative of usage in release builds. Use profile builds for more accurate figures when testing memory usage."
							},
							"openDevTools": {
								"description": "Which to automatically open a particular DevTools page when starting the debug session.",
								"enum": [
									"cpu-profiler",
									"memory",
									"performance",
									"network",
									"logging"
								]
							},
							"flutterMode": {
								"description": "The mode for launching the Flutter app:\n\ndebug: Turns on all assertions, includes all debug information, enables all debugger aids and optimizes for fast dev cycles\n\nrelease: Turns off all assertions, strips as much debug information as possible, turns of debugger aids and optimises for fast startup, fast execution and small package sizes.\n\nprofile: Same as release mode exept profiling aids and tracing are enabled.",
								"enum": [
									"debug",
									"release",
									"profile"
								],
								"default": "debug"
							},
							"flutterPlatform": {
								"markdownDescription": "Passes the `--target-platform` option to the `flutter run` command. Ignored on iOS.",
								"enum": [
									"default",
									"android-arm",
									"android-arm64",
									"android-x86",
									"android-x64"
								],
								"default": "default"
							},
							"templateFor": {
								"type": "string",
								"markdownDescription": "A path that indicates this is the default launch config for files within that path. Used for the default 'Run' and 'Debug' CodeLens configs, as well as running tests through the test runner. Setting to an empty string will apply to all files."
							},
							"codeLens": {
								"description": "Shows this launch config in CodeLens links for main and/or test methods.",
								"type": "object",
								"required": [
									"for"
								],
								"properties": {
									"title": {
										"markdownDescription": "Text for the CodeLens link. `${debugType}` will be replaced with 'Run' or 'Debug' depending on the link type (see 'for' property).",
										"type": "string"
									},
									"path": {
										"description": "Optionally filters this CodeLens to only files within a relative path from the workspace root.",
										"type": "string"
									},
									"for": {
										"description": "The type of entry point to show this launch config against.",
										"type": "array",
										"items": {
											"enum": [
												"run-test",
												"debug-test",
												"run-file",
												"debug-file",
												"run-test-file",
												"debug-test-file"
											]
										}
									}
								}
							},
							"args": {
								"type": "array",
								"markdownDescription": "Arguments to be passed to the Dart script being run (passed to `main()`).\n\nThese arguments appear after the script being run.\n\n`dart (vmAdditionalArgs) run (toolArgs) bin/main.dart (args)`\n\n`flutter run (toolArgs) -t lib/main.dart (args)`",
								"items": {
									"type": "string"
								}
							},
							"env": {
								"description": "Environment variables passed to the Dart / Flutter process."
							},
							"toolArgs": {
								"type": "array",
								"default": [],
								"markdownDescription": "Arguments to be passed to the Dart or Flutter tool.\n\nThese arguments appear after \"dart run\" or \"flutter run\":\n\n`dart (vmAdditionalArgs) run (toolArgs) bin/main.dart (args)`\n\n`flutter run (toolArgs) -t lib/main.dart (args)`",
								"items": {
									"type": "string"
								}
							},
							"vmAdditionalArgs": {
								"type": "array",
								"default": [],
								"markdownDescription": "Arguments to be passed to the Dart VM when running Dart CLI scripts.\n\nThese arguments appear between \"dart\" and \"run\":\n\n`dart (vmAdditionalArgs) run (toolArgs) bin/main.dart (args)`",
								"items": {
									"type": "string"
								}
							},
							"suppressWebServerDeviceBrowserLaunch": {
								"type": "boolean",
								"markdownDescription": "Suppress launching a browser window when running on the web-server device. This is useful for launch compound configurations where another app is being started that will embed the application.",
								"default": false
							},
							"noDebug": {
								"type": "boolean",
								"markdownDescription": "Whether to run the application without attaching a debugger. This will prevent breakpoints, break-on-exception and commands that require calling VM Service extensions from working.",
								"default": false
							},
							"customTool": {
								"type": "string",
								"markdownDescription": "An optional tool to run instead of `dart` or `flutter` when launching applications. The custom tool must be completely compatible with the tool/command it is replacing including supporting all the same arguments and (if applicable) providing the same stdin/stdout APIs. This setting is for some specific advanced configurations and should not normally be set."
							},
							"customToolReplacesArgs": {
								"type": "number",
								"markdownDescription": "The number of arguments to delete from the beginning of the argument list when invoking 'customTool'. Setting 'customTool' to 'dart_test' and 'customToolReplacesArgs' to 2 for a test run would invoke 'dart_test foo_test.dart' instead of 'dart run test:test foo_test.dart' (if larger than the number of computed arguments all arguments will be removed, if not supplied will default to 0). This setting is for some specific advanced configurations and should not normally be set."
							}
						}
					},
					"attach": {
						"properties": {
							"cwd": {
								"type": "string",
								"description": "Workspace root."
							},
							"program": {
								"type": "string",
								"description": "Path to the entry script (eg. lib/main.dart). This is required when attaching to Flutter apps if the entry point is not lib/main.dart."
							},
							"args": {
								"type": "array",
								"description": "Arguments to be passed when attaching on the command line. These arguments are only used for attach requests that run commands (like 'flutter attach') and not if connecting directly to a VM Service URI without any tooling.",
								"items": {
									"type": "string"
								}
							},
							"deviceId": {
								"type": "string",
								"description": "The ID of the device to attach to. If not supplied, will use the selected device shown in the status bar."
							},
							"packages": {
								"type": "string",
								"description": "Path to the packages file (only required if cannot be discovered from the running process automatically)."
							},
							"vmServiceUri": {
								"type": "string",
								"description": "URI of the VM service to attach to."
							},
							"vmServiceInfoFile": {
								"type": "string",
								"markdownDescription": "File to read (expected to be written with `--write-service-info`) VM Service details from if `vmServiceUri` is not supplied."
							},
							"deleteServiceInfoFile": {
								"type": "boolean",
								"markdownDescription": "Whether to delete the file in vmServiceInfoFile after reading the contents and connecting to its VM Service."
							}
						}
					}
				},
				"configurationSnippets": [
					{
						"label": "Dart: Launch",
						"description": "Launch and debug a Dart app",
						"body": {
							"name": "Dart",
							"type": "dart",
							"request": "launch",
							"program": "^\"bin/main.dart\""
						}
					},
					{
						"label": "Dart: Attach",
						"description": "Debug an already-running Dart app",
						"body": {
							"name": "Dart: Attach to Process",
							"type": "dart",
							"request": "attach"
						}
					},
					{
						"label": "Dart: Run all Tests",
						"description": "Run all tests in a Dart app",
						"body": {
							"name": "Dart: Run all Tests",
							"type": "dart",
							"request": "launch",
							"program": "./test/"
						}
					},
					{
						"label": "Flutter: Launch",
						"description": "Launch and debug a Flutter app",
						"body": {
							"name": "Flutter",
							"type": "dart",
							"request": "launch",
							"program": "^\"lib/main.dart\""
						}
					},
					{
						"label": "Flutter: Launch in Profile Mode",
						"description": "Launch a Flutter app in profile mode",
						"body": {
							"name": "Flutter",
							"type": "dart",
							"request": "launch",
							"program": "^\"lib/main.dart\"",
							"flutterMode": "profile"
						}
					},
					{
						"label": "Flutter: Launch in Release Mode",
						"description": "Launch a Flutter app in release mode",
						"body": {
							"name": "Flutter",
							"type": "dart",
							"request": "launch",
							"program": "^\"lib/main.dart\"",
							"flutterMode": "release"
						}
					},
					{
						"label": "Flutter: Attach to Device",
						"description": "Attach to Flutter on a device",
						"body": {
							"name": "Flutter: Attach to Device",
							"type": "dart",
							"request": "attach"
						}
					},
					{
						"label": "Flutter: Run all Tests",
						"description": "Run all tests in a Flutter app",
						"body": {
							"name": "Flutter: Run all Tests",
							"type": "dart",
							"request": "launch",
							"program": "./test/"
						}
					}
				]
			}
		],
		"taskDefinitions": [
			{
				"type": "dart",
				"required": [],
				"properties": {
					"command": {
						"type": "string"
					},
					"cwd": {
						"type": "string"
					},
					"args": {
						"type": "array",
						"items": {
							"type": "string"
						}
					}
				}
			},
			{
				"type": "flutter",
				"required": [],
				"properties": {
					"command": {
						"type": "string"
					},
					"args": {
						"type": "array",
						"items": {
							"type": "string"
						}
					}
				}
			}
		],
		"problemMatchers": [
			{
				"name": "dart-build_runner",
				"label": "Dart: build_runner",
				"owner": "dart",
				"source": "dart",
				"fileLocation": "relative",
				"pattern": [
					{
						"regexp": "^\\[SEVERE\\] .+ on (.+?)(?: \\(cached\\))?:$",
						"file": 1
					},
					{
						"regexp": "^$"
					},
					{
						"regexp": "^(.+)$",
						"message": 1
					},
					{
						"regexp": "^package:.*:(\\d+):(\\d+)$",
						"line": 1,
						"column": 2
					}
				],
				"background": {
					"activeOnStart": true,
					"beginsPattern": "^\\[INFO\\] Starting Build",
					"endsPattern": "^(\\[INFO\\] Succeeded|\\[SEVERE\\] Failed) after"
				}
			}
		]
	},
	"scripts": {
		"ensure-icon-submodule": "node -e \"process.exit(require('fs').existsSync('media/doc-icons/material/ac_unit@2x.png') ? 0 : 999)\"",
		"vscode:prepublish": "npm run ensure-icon-submodule && webpack --mode production",
		"build": "webpack --mode development",
		"watch": "webpack --mode development --watch",
		"build-tests": "tsc -p ./tsconfig.build.json",
		"watch-non-ext": "tsc -p ./tsconfig.build.json --watch --extendedDiagnostics",
		"lint": "eslint -c .eslintrc.js --ext .ts .",
		"test": "npm run build && npm run build-tests && npm run instrument-dist && npm run instrument && npm run test-only && npm run report_lcov && npm run report_screen",
		"instrument-dist": "cd out/dist && nyc instrument --compact false --in-place . . && cd ../..",
		"instrument": "cd out/src && nyc instrument --compact false --in-place . . && cd ../..",
		"test-only": "node ./out/src/test/test_all.js && npm run test-grammar",
		"report_lcov": "nyc report -r lcovonly --report-dir coverage/$BOT",
		"report_screen": "nyc report",
		"test-grammar": "vscode-tmgrammar-snap --expandDiff src/test/test_projects/grammar_testing/**/*.dart",
		"update-grammar-snapshots": "vscode-tmgrammar-snap --updateSnapshot \"src/test/test_projects/grammar_testing/**/*.dart\""
	},
	"dependencies": {
		"@vscode/debugadapter": "^1.61.0",
		"@vscode/debugprotocol": "^1.61.0",
		"minimatch": "^9.0.5",
		"semver": "^7.6.2",
		"vscode-languageclient": "^8.1.0",
		"ws": "^8.18.0",
		"yaml": "^2.4.5",
		"vscode-uri": "^3.0.8"
	},
	"devDependencies": {
		"@types/mocha": "^10.0.7",
		"@types/node": "^20.14.9",
		"@types/semver": "^7.5.8",
		"@types/sinon": "5.0.5",
		"@types/vscode": "^1.75.0",
		"@types/ws": "^8.5.10",
		"@typescript-eslint/eslint-plugin": "^7.15.0",
		"@typescript-eslint/eslint-plugin-tslint": "^7.0.2",
		"@typescript-eslint/parser": "^7.15.0",
		"@vscode/debugadapter-testsupport": "^1.65.0",
		"@vscode/test-electron": "^2.4.0",
		"eslint": "^8.57.0",
		"glob": "^10.4.2",
		"mocha": "^10.6.0",
		"nyc": "^15.1.0",
		"sinon": "^13.0.2",
		"source-map-support": "^0.5.21",
		"ts-loader": "^9.5.1",
		"tslint": "^6.1.3",
		"typescript": "^5.5.2",
		"vscode-tmgrammar-test": "^0.1.3",
		"webpack": "^5.92.1",
		"webpack-cli": "^5.1.4"
	},
	"optionalDependencies": {
		"bufferutil": "^4.0.8",
		"utf-8-validate": "^6.0.4"
	}
}<|MERGE_RESOLUTION|>--- conflicted
+++ resolved
@@ -2365,11 +2365,7 @@
 							"string"
 						],
 						"default": null,
-<<<<<<< HEAD
-						"markdownDescription": "The path to a log file for communication with the DAP debug adapters. This is useful when trying to diagnose issues with debugging such as missed breakpoints. Use `${name}` in the log file name to insert the Debug Session name to prevent concurrent debug sessions overwriting each others logs. Use `${workspaceName}` to insert the name of the current workspace in the file path.",
-=======
 						"markdownDescription": "The path to a log file for communication with the DAP debug adapters. This is useful when trying to diagnose issues with debugging such as missed breakpoints. Use `${name}` in the log file name to insert the Debug Session name to prevent concurrent debug sessions overwriting each others logs. Use `${workspaceName}` to insert the name of the current workspace in the file path. Use `${kind}` to insert a description of the kind of debug session ('dart', 'dart_test', 'flutter' etc.).",
->>>>>>> 053f7431
 						"scope": "machine-overridable"
 					},
 					"dart.devToolsLogFile": {
@@ -2378,11 +2374,7 @@
 							"string"
 						],
 						"default": null,
-<<<<<<< HEAD
 						"markdownDescription": "The path to a low-traffic log file for the Dart DevTools service. Use `${name}` in the log file name to insert the Debug Session name to prevent concurrent debug sessions overwriting each others logs. Use `${workspaceName}` to insert the name of the current workspace in the file path.",
-=======
-						"description": "The path to a low-traffic log file for the Dart DevTools service. Use `${workspaceName}` to insert the name of the current workspace in the file path.",
->>>>>>> 053f7431
 						"scope": "machine-overridable"
 					},
 					"dart.extensionLogFile": {
@@ -2391,11 +2383,7 @@
 							"string"
 						],
 						"default": null,
-<<<<<<< HEAD
 						"markdownDescription": "The path to a low-traffic log file for basic extension and editor issues. Use `${name}` in the log file name to insert the Debug Session name to prevent concurrent debug sessions overwriting each others logs. Use `${workspaceName}` to insert the name of the current workspace in the file path.",
-=======
-						"description": "The path to a low-traffic log file for basic extension and editor issues. Use `${workspaceName}` to insert the name of the current workspace in the file path.",
->>>>>>> 053f7431
 						"scope": "machine-overridable"
 					},
 					"dart.flutterDaemonLogFile": {
@@ -2420,36 +2408,6 @@
 						],
 						"description": "The maximum number of completion items to return from a code completion request. Updated results will be fetched as additional characters are typed. Lower numbers may improved performance. Defaults to a lower value in remote workspaces. Only affects LSP for > Dart SDK 2.17.",
 						"scope": "window"
-<<<<<<< HEAD
-					},
-					"dart.dartTestLogFile": {
-						"type": [
-							"null",
-							"string"
-						],
-						"default": null,
-						"markdownDescription": "The path to a log file for Dart test runs. This is useful when trying to diagnose issues with unit test executions. Use `${name}` in the log file name to insert the Debug Session name to prevent concurrent debug sessions overwriting each others logs. Use `${workspaceName}` to insert the name of the current workspace in the file path.",
-						"scope": "machine-overridable"
-					},
-					"dart.vmServiceLogFile": {
-						"type": [
-							"null",
-							"string"
-						],
-						"default": null,
-						"markdownDescription": "The path to a log file for communication between Dart Code and the VM service. This is useful when trying to diagnose issues with debugging such as missed breakpoints. Use `${name}` in the log file name to insert the Debug Session name to prevent concurrent debug sessions overwriting each others logs. Use `${workspaceName}` to insert the name of the current workspace in the file path.",
-						"scope": "machine-overridable"
-					},
-					"dart.webDaemonLogFile": {
-						"type": [
-							"null",
-							"string"
-						],
-						"default": null,
-						"markdownDescription": "The path to a log file for communication between Dart Code and the webdev daemon. This is useful when trying to diagnose issues with launching web apps. Use `${name}` in the log file name to prevent concurrent debug sessions overwriting each others logs. Use `${workspaceName}` to insert the name of the current workspace in the file path.",
-						"scope": "machine-overridable"
-=======
->>>>>>> 053f7431
 					}
 				}
 			},
@@ -2914,7 +2872,6 @@
 						"markdownDescription": "**LEGACY SETTING: Disabling this may break functionality on modern SDKs.**\n\nWhether to pass `--track-widget-creation` to Flutter apps (required to support 'Inspect Widget'). This setting is always ignored when running in Profile or Release mode.",
 						"scope": "resource"
 					},
-
 					"dart.dartTestLogFile": {
 						"type": [
 							"null",
